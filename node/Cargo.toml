[package]
name = "lumina-node"
version = "0.8.0"
edition = "2021"
license = "Apache-2.0"
description = "Celestia data availability node implementation in Rust"
authors = ["Eiger <hello@eiger.co>"]
homepage = "https://www.eiger.co"
repository = "https://github.com/eigerco/lumina"
readme = "README.md"
# crates.io is limited to 5 keywords and 5 categories
keywords = ["blockchain", "celestia", "lumina", "node"]
# Must be one of <https://crates.io/category_slugs>
categories = [
  "asynchronous",
  "cryptography::cryptocurrencies",
  "network-programming",
  "wasm",
]

[lib]
crate-type = ["lib", "staticlib", "cdylib"]

[dependencies]
celestia-proto.workspace = true
celestia-types.workspace = true
libp2p = { workspace = true, features = [
  "autonat",
  "ping",
  "gossipsub",
  "identify",
  "macros",
  "request-response",
  "kad",
] }
prost.workspace = true
tendermint-proto.workspace = true
tendermint.workspace = true

async-trait = "0.1.80"
beetswap = "0.4.0"
cid = { version = "0.11.1", features = ["serde-codec"] }
dashmap = "5.5.3"
futures = "0.3.30"
rand = "0.8.5"
serde = { version = "1.0.203", features = ["derive"] }
smallvec = { version = "1.13.2", features = [
  "union",
  "const_generics",
  "serde",
] }
thiserror = "1.0.61"
tokio = { version = "1.38.0", features = ["macros", "sync"] }
tokio-util = "0.7.11"
tracing = "0.1.40"
void = "1.0.2"
web-time = "1.1.0"
uniffi = { version = "0.28.0", optional = true }


[target.'cfg(not(target_arch = "wasm32"))'.dependencies]
backoff = { version = "0.4.0", features = ["tokio"] }
blockstore = { workspace = true, features = ["redb"] }
tokio = { version = "1.38.0", features = ["fs", "rt-multi-thread", "time"] }
libp2p = { workspace = true, features = [
  "noise",
  "dns",
  "tcp",
  "tokio",
  "yamux",
  "websocket",
  "quic",
] }
redb = "2.1.1"
rustls-pemfile = "2.1.2"
rustls-pki-types = "1.7.0"

[target.'cfg(target_arch = "wasm32")'.dependencies]
backoff = { version = "0.4.0", features = ["wasm-bindgen"] }
beetswap = { version = "0.4.0", features = ["wasm-bindgen"] }
blockstore = { workspace = true, features = ["indexeddb"] }
celestia-types = { workspace = true, features = ["wasm-bindgen"] }
getrandom = { version = "0.2.15", features = ["js"] }
gloo-timers = { version = "0.3.0", features = ["futures"] }
js-sys = "0.3.69"
libp2p = { workspace = true, features = [
  "noise",
  "wasm-bindgen",
  "websocket-websys",
  "webtransport-websys",
  "yamux",
] }
pin-project = "1.1.5"
rexie = "0.6.2"
send_wrapper = { version = "0.6.0", features = ["futures"] }
serde-wasm-bindgen = "0.6.5"
wasm-bindgen = "0.2.99"
wasm-bindgen-futures = "0.4.43"
libp2p-websocket-websys = "0.3.3"

[target.'cfg(target_arch = "wasm32")'.dev-dependencies]
function_name = "0.3.0"
wasm-bindgen-test = "0.3.43"

[dev-dependencies]
bytes = "1.6.0"
celestia-rpc = { workspace = true, features = ["p2p"] }
celestia-types = { workspace = true, features = ["test-utils"] }
dotenvy = "0.15.7"
# required to have path based dependency here to allow `cargo publish` to work
# https://github.com/rust-lang/cargo/pull/7333
lumina-node = { path = ".", features = ["test-utils"] }
rstest = "0.21.0"
serde_json = "1.0.117"
tempfile = "3.10.1"

[features]
test-utils = ["celestia-types/test-utils"]
<<<<<<< HEAD
uniffi = ["dep:uniffi"] 
=======
wasm-bindgen = []
>>>>>>> d2599466

[package.metadata.docs.rs]
features = ["test-utils"]
rustdoc-args = ["--cfg", "docsrs"]<|MERGE_RESOLUTION|>--- conflicted
+++ resolved
@@ -116,11 +116,8 @@
 
 [features]
 test-utils = ["celestia-types/test-utils"]
-<<<<<<< HEAD
-uniffi = ["dep:uniffi"] 
-=======
+uniffi = ["dep:uniffi"]
 wasm-bindgen = []
->>>>>>> d2599466
 
 [package.metadata.docs.rs]
 features = ["test-utils"]
