[package]
name = "lumina-node"
version = "0.1.1"
edition = "2021"
license = "Apache-2.0"
description = "Celestia data availability node implementation in Rust"
authors = ["Eiger <hello@eiger.co>"]
homepage = "https://www.eiger.co"
repository = "https://github.com/eigerco/lumina"
readme = "README.md"
# crates.io is limited to 5 keywords and 5 categories
keywords = ["blockchain", "celestia", "lumina", "node"]
# Must be one of <https://crates.io/category_slugs>
categories = [
  "asynchronous",
  "cryptography::cryptocurrencies",
  "network-programming",
  "wasm",
]

[dependencies]
blockstore = { workspace = true }
celestia-proto = { workspace = true }
celestia-tendermint-proto = { workspace = true }
celestia-types = { workspace = true }
libp2p = { workspace = true, features = [
  "autonat",
  "ping",
  "gossipsub",
  "identify",
  "macros",
  "request-response",
  "kad",
] }

async-trait = "0.1.73"
<<<<<<< HEAD
beetswap = { git = "https://github.com/eigerco/beetswap", rev = "f69ddd8" }
cid = { version = "0.11.0", features = [ "serde-codec" ] }
=======
beetswap = { git = "https://github.com/eigerco/beetswap", rev = "9316bd6" }
cid = { version = "0.11.0", features = ["serde-codec"] }
>>>>>>> c701c311
dashmap = "5.5.3"
futures = "0.3.28"
hex = "0.4.3"
instant = "0.1.12"
prost = "0.12.0"
rand = "0.8.5"
serde = { version = "1.0.164", features = ["derive"] }
smallvec = { version = "1.11.1", features = ["union", "const_generics"] }
thiserror = "1.0.48"
tokio = { version = "1.32.0", features = ["macros", "sync"] }
tokio-util = "0.7.9"
tracing = "0.1.37"

[target.'cfg(not(target_arch = "wasm32"))'.dependencies]
backoff = { version = "0.4.0", features = ["tokio"] }
blockstore = { workspace = true, features = ["sled"] }
# Upgrading this dependency invalidates existing persistent dbs.
# Those can be restored by migrating between versions:
# https://docs.rs/sled/latest/sled/struct.Db.html#examples-1
sled = "0.34.7"
tokio = { version = "1.32.0", features = ["rt-multi-thread", "time"] }
libp2p = { workspace = true, features = [
  "noise",
  "dns",
  "tcp",
  "tokio",
  "yamux",
  "quic",
] }

[target.'cfg(target_arch = "wasm32")'.dependencies]
backoff = { version = "0.4.0", features = ["wasm-bindgen"] }
celestia-types = { workspace = true, features = ["wasm-bindgen"] }
getrandom = { version = "0.2.10", features = ["js"] }
gloo-timers = { version = "0.3.0", features = ["futures"] }
libp2p = { workspace = true, features = [
  "wasm-bindgen",
  "webtransport-websys",
] }
pin-project = "1.1.3"
rexie = "0.5.0"
send_wrapper = { version = "0.6.0", features = ["futures"] }
serde-wasm-bindgen = "0.6.0"
wasm-bindgen = "0.2.88"
wasm-bindgen-futures = "0.4.37"

[target.'cfg(target_arch = "wasm32")'.dev-dependencies]
function_name = "0.3.0"
wasm-bindgen-test = "0.3"

[dev-dependencies]
bytes = "1.4.0"
celestia-rpc = { workspace = true, features = ["p2p"] }
celestia-types = { workspace = true, features = ["test-utils"] }
dotenvy = "0.15.7"
# required to have path based dependency here to allow `cargo publish` to work
# https://github.com/rust-lang/cargo/pull/7333
lumina-node = { path = ".", features = ["test-utils"] }
serde_json = "1.0.107"
tempfile = "3.9.0"

[features]
test-utils = ["celestia-types/test-utils"]

[package.metadata.docs.rs]
features = ["test-utils"]
rustdoc-args = ["--cfg", "docs_rs"]<|MERGE_RESOLUTION|>--- conflicted
+++ resolved
@@ -34,13 +34,8 @@
 ] }
 
 async-trait = "0.1.73"
-<<<<<<< HEAD
 beetswap = { git = "https://github.com/eigerco/beetswap", rev = "f69ddd8" }
 cid = { version = "0.11.0", features = [ "serde-codec" ] }
-=======
-beetswap = { git = "https://github.com/eigerco/beetswap", rev = "9316bd6" }
-cid = { version = "0.11.0", features = ["serde-codec"] }
->>>>>>> c701c311
 dashmap = "5.5.3"
 futures = "0.3.28"
 hex = "0.4.3"
