--- conflicted
+++ resolved
@@ -13,7 +13,7 @@
 //! - bitswap 1.2.0
 //! - shwap - celestia's data availability protocol on top of bitswap
 
-use std::collections::{HashMap, HashSet};
+use std::collections::HashMap;
 use std::future::poll_fn;
 use std::sync::Arc;
 use std::task::Poll;
@@ -30,7 +30,6 @@
 use celestia_types::{ExtendedHeader, FraudProof};
 use cid::Cid;
 use futures::StreamExt;
-use libp2p::swarm::dial_opts::DialOpts;
 use libp2p::{
     autonat,
     core::{ConnectedPoint, Endpoint},
@@ -651,31 +650,6 @@
             }
         }
 
-<<<<<<< HEAD
-        let mut peer_addrs = HashMap::<_, HashSet<_>>::new();
-
-        for addr in args.bootnodes {
-            let peer_id = addr.peer_id().expect("multiaddr already validated");
-            peer_addrs.entry(peer_id).or_default().insert(addr);
-        }
-
-        for (peer_id, addrs) in peer_addrs {
-            let addrs = addrs.into_iter().collect::<Vec<_>>();
-
-            // Bootstrap peers are always trusted
-            peer_tracker.set_trusted(peer_id, true);
-
-            let dial_opts = DialOpts::peer_id(peer_id)
-                .addresses(addrs.clone())
-                // This is needed when addresses are provided otherwise
-                // our `kademlia::Behaviour` wrapper will not cononicalize them.
-                .extend_addresses_through_behaviour()
-                .build();
-
-            if let Err(e) = swarm.dial(dial_opts) {
-                error!("Failed to dial on {addrs:?}: {e}");
-            }
-=======
         let mut bootnodes = HashMap::<_, Vec<_>>::new();
 
         for addr in args.bootnodes {
@@ -690,7 +664,6 @@
 
             // Bootstrap peers are always trusted
             peer_tracker.set_trusted(*peer_id, true);
->>>>>>> e484fd45
         }
 
         Ok(Worker {
