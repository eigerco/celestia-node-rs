--- conflicted
+++ resolved
@@ -248,12 +248,8 @@
         let peer_tracker = Arc::new(PeerTracker::new(args.event_pub.clone()));
         let peer_tracker_info_watcher = peer_tracker.info_watcher();
 
-<<<<<<< HEAD
-        let mut worker = Worker::new(args, cmd_rx, header_sub_tx, peer_tracker).await?;
-=======
         let (cmd_tx, cmd_rx) = mpsc::channel(16);
         let mut worker = Worker::new(args, cmd_rx, peer_tracker)?;
->>>>>>> 7d304453
 
         spawn(async move {
             worker.run().await;
