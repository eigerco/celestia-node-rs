--- conflicted
+++ resolved
@@ -733,17 +733,10 @@
         for (peer_id, addrs) in &self.bootnodes {
             let dial_opts = DialOpts::peer_id(*peer_id)
                 .addresses(addrs.clone())
-<<<<<<< HEAD
-                // This is needed when addresses are provided otherwise
-                // our `kademlia::Behaviour` wrapper will not cononicalize them.
-                .extend_addresses_through_behaviour()
-                // Tell to Swarm to not dial if peer is already connected or there
-=======
                 // Without this set, `kademlia::Behaviour` won't be able to canonicalize
                 // `/tls/ws` to `/wss`.
                 .extend_addresses_through_behaviour()
                 // Tell Swarm not to dial if peer is already connected or there
->>>>>>> 3d9de7f9
                 // is an ongoing dialing.
                 .condition(PeerCondition::DisconnectedAndNotDialing)
                 .build();
