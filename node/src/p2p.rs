use std::io;
use std::sync::Arc;

use async_trait::async_trait;
use celestia_proto::p2p::pb::HeaderRequest;
use celestia_types::ExtendedHeader;
use futures::StreamExt;
use libp2p::core::muxing::StreamMuxerBox;
use libp2p::core::transport::Boxed;
use libp2p::gossipsub::{self, SubscriptionError, TopicHash};
use libp2p::identity::Keypair;
use libp2p::swarm::{
    keep_alive, DialError, NetworkBehaviour, NetworkInfo, Swarm, SwarmBuilder, SwarmEvent,
    THandlerErr,
};
<<<<<<< HEAD
use libp2p::{identify, Multiaddr, PeerId, TransportError};
use log::{error, trace, warn};
use tendermint_proto::Protobuf;
use tokio::select;
use tokio::sync::oneshot;
=======
use libp2p::{identify, request_response, Multiaddr, PeerId, TransportError};
use tendermint_proto::Protobuf;
use tokio::select;
use tracing::{debug, instrument, warn};
>>>>>>> b61521c3

use crate::exchange::{ExchangeBehaviour, ExchangeConfig, ExchangeError};
use crate::executor::{spawn, Executor};
use crate::peer_book::PeerBook;
use crate::utils::{gossipsub_ident_topic, OneshotSenderExt};
use crate::Service;

type Result<T, E = P2pError> = std::result::Result<T, E>;
type OneshotResultSender<T, E = P2pError> = oneshot::Sender<Result<T, E>>;

#[derive(Debug, thiserror::Error)]
pub enum P2pError {
    #[error("Failed to initialize gossipsub behaviour: {0}")]
    GossipsubInit(&'static str),

    #[error("Failed to on gossipsub subscribe: {0}")]
    GossipsubSubscribe(#[from] SubscriptionError),

    #[error("Transport error: {0}")]
    Transport(#[from] TransportError<io::Error>),

    #[error("Dial error: {0}")]
    Dial(#[from] DialError),

    #[error("Worker died")]
    WorkerDied,

    #[error("Header not found")]
    HeaderNotFound,

    #[error("Unsupported header response")]
    UnsupportedHeaderResponse,
}

#[derive(Debug)]
pub struct P2p {
    cmd_tx: flume::Sender<P2pCmd>,
}

pub struct P2pArgs {
    pub transport: Boxed<(PeerId, StreamMuxerBox)>,
    pub network_id: String,
    pub local_keypair: Keypair,
    pub bootstrap_peers: Vec<Multiaddr>,
    pub listen_on: Vec<Multiaddr>,
}

#[doc(hidden)]
#[derive(Debug)]
pub enum P2pCmd {
    NetworkInfo {
        respond_to: oneshot::Sender<NetworkInfo>,
    },
    ExchangeHeaderRequest {
        request: HeaderRequest,
        respond_to: OneshotResultSender<ExtendedHeader, ExchangeError>,
    },
}

#[async_trait]
impl Service for P2p {
    type Command = P2pCmd;
    type Args = P2pArgs;
    type Error = P2pError;

    async fn start(args: P2pArgs) -> Result<Self, P2pError> {
        let (cmd_tx, cmd_rx) = flume::bounded(16);
        let mut worker = Worker::new(args, cmd_rx)?;

        spawn(async move {
            worker.run().await;
        });

        Ok(P2p { cmd_tx })
    }

    async fn stop(&self) -> Result<()> {
        todo!()
    }

    async fn send_command(&self, cmd: P2pCmd) -> Result<()> {
        self.cmd_tx
            .send_async(cmd)
            .await
            .map_err(|_| P2pError::WorkerDied)
    }
}

#[async_trait]
pub trait P2pService: Service<Args = P2pArgs, Command = P2pCmd, Error = P2pError> {
    async fn network_info(&self) -> Result<NetworkInfo> {
        let (tx, rx) = oneshot::channel();

        self.send_command(P2pCmd::NetworkInfo { respond_to: tx })
            .await?;
        rx.await.map_err(|_| P2pError::WorkerDied)
    }
}

#[async_trait]
impl P2pService for P2p {}

/// Our network behaviour.
#[derive(NetworkBehaviour)]
struct Behaviour {
    identify: identify::Behaviour,
    header_ex: ExchangeBehaviour,
    keep_alive: keep_alive::Behaviour,
    gossipsub: gossipsub::Behaviour,
}

struct Worker {
    swarm: Swarm<Behaviour>,
    header_sub_topic_hash: TopicHash,
    cmd_rx: flume::Receiver<P2pCmd>,
    peer_book: Arc<PeerBook>,
}

impl Worker {
    fn new(args: P2pArgs, cmd_rx: flume::Receiver<P2pCmd>) -> Result<Self, P2pError> {
        let peer_book = Arc::new(PeerBook::new());
        let local_peer_id = PeerId::from(args.local_keypair.public());

        let identify = identify::Behaviour::new(identify::Config::new(
            String::new(),
            args.local_keypair.public(),
        ));

        // Set the message authenticity - How we expect to publish messages
        // Here we expect the publisher to sign the message with their key.
        let message_authenticity =
            gossipsub::MessageAuthenticity::Signed(args.local_keypair.clone());
        // set default parameters for gossipsub
        let gossipsub_config = gossipsub::Config::default();
        // build a gossipsub network behaviour
        let mut gossipsub: gossipsub::Behaviour =
            gossipsub::Behaviour::new(message_authenticity, gossipsub_config)
                .map_err(P2pError::GossipsubInit)?;

        // subscribe to the topic
        let header_sub_topic = gossipsub_ident_topic(&args.network_id, "/header-sub/v0.0.1");
        gossipsub.subscribe(&header_sub_topic)?;

        let header_ex = ExchangeBehaviour::new(ExchangeConfig {
            network_id: &args.network_id,
            peer_book: peer_book.clone(),
        });

        let behaviour = Behaviour {
            identify,
            gossipsub,
            header_ex,
            keep_alive: keep_alive::Behaviour,
        };

        let mut swarm =
            SwarmBuilder::with_executor(args.transport, behaviour, local_peer_id, Executor).build();

        for addr in args.listen_on {
            swarm.listen_on(addr)?;
        }

        for addr in args.bootstrap_peers {
            swarm.dial(addr)?;
        }

        Ok(Worker {
            cmd_rx,
            swarm,
            header_sub_topic_hash: header_sub_topic.hash(),
            peer_book,
        })
    }

    async fn run(&mut self) {
        let mut cmd_stream = self.cmd_rx.clone().into_stream().fuse();

        loop {
            select! {
                ev = self.swarm.select_next_some() => {
                    if let Err(e) = self.on_swarm_event(ev).await {
                        warn!("Failure while handling swarm event: {e}");
                    }
                },
                Some(cmd) = cmd_stream.next() => {
                    if let Err(e) = self.on_cmd(cmd).await {
                        warn!("Failure while handling command. (error: {e})");
                    }
                }
            }
        }
    }

    #[instrument(level = "trace", skip(self))]
    async fn on_swarm_event(
        &mut self,
        ev: SwarmEvent<BehaviourEvent, THandlerErr<Behaviour>>,
    ) -> Result<()> {
<<<<<<< HEAD
        trace!("{ev:?}");

=======
        #[allow(clippy::single_match)]
>>>>>>> b61521c3
        match ev {
            SwarmEvent::Behaviour(ev) => match ev {
                BehaviourEvent::Identify(ev) => self.on_identify_event(ev).await?,
                BehaviourEvent::Gossipsub(ev) => self.on_gossip_sub_event(ev).await?,
                BehaviourEvent::HeaderEx(_) | BehaviourEvent::KeepAlive(_) => {}
            },
            SwarmEvent::ConnectionEstablished { peer_id, .. } => {
                self.peer_book.add(peer_id);
            }
            SwarmEvent::ConnectionClosed { peer_id, .. } => {
                self.peer_book.remove(peer_id);
            }
            _ => {}
        }

        Ok(())
    }

<<<<<<< HEAD
    async fn on_cmd(&mut self, cmd: P2pCmd) -> Result<()> {
        trace!("{cmd:?}");

=======
    #[instrument(level = "trace", skip(self))]
    async fn on_command(&mut self, cmd: P2pCmd) -> Result<()> {
>>>>>>> b61521c3
        match cmd {
            P2pCmd::NetworkInfo { respond_to } => {
                respond_to.maybe_send(self.swarm.network_info());
            }
            P2pCmd::ExchangeHeaderRequest {
                request,
                respond_to,
            } => {
                self.swarm
                    .behaviour_mut()
                    .header_ex
                    .send_request(request, respond_to);
            }
        }

        Ok(())
    }

    async fn on_identify_event(&mut self, _ev: identify::Event) -> Result<()> {
        // TODO
        Ok(())
    }

<<<<<<< HEAD
    async fn on_gossip_sub_event(&mut self, ev: gossipsub::Event) -> Result<()> {
=======
    async fn on_header_ex_event(&mut self, ev: &exchange::Event) -> Result<()> {
        match ev {
            request_response::Event::Message {
                peer,
                message:
                    request_response::Message::Response {
                        request_id,
                        response,
                    },
            } => {
                debug!(
                    "Response for request: {request_id}, from peer: {peer}, status: {:?}",
                    response.status_code()
                );
                let header = ExtendedHeader::decode(&response.body[..]).unwrap();
                // TODO: Forward response back with one shot channel
                debug!("Header: {header:?}");
            }
            _ => debug!("Unhandled header_ex event: {ev:?}"),
        }

        Ok(())
    }

    async fn on_gossip_sub_event(&mut self, ev: &gossipsub::Event) -> Result<()> {
>>>>>>> b61521c3
        match ev {
            gossipsub::Event::Message {
                message_id,
                message,
                ..
            } => {
                if message.topic == self.header_sub_topic_hash {
                    let header = ExtendedHeader::decode(&message.data[..]).unwrap();
                    // TODO: produce event

                    debug!("New header from header-sub: {header:?}");
                } else {
                    debug!("New gossipsub message, id: {message_id}, message: {message:?}");
                }
            }
            _ => debug!("Unhandled gossipsub event: {ev:?}"),
        }

        Ok(())
    }
}<|MERGE_RESOLUTION|>--- conflicted
+++ resolved
@@ -13,18 +13,11 @@
     keep_alive, DialError, NetworkBehaviour, NetworkInfo, Swarm, SwarmBuilder, SwarmEvent,
     THandlerErr,
 };
-<<<<<<< HEAD
 use libp2p::{identify, Multiaddr, PeerId, TransportError};
-use log::{error, trace, warn};
 use tendermint_proto::Protobuf;
 use tokio::select;
 use tokio::sync::oneshot;
-=======
-use libp2p::{identify, request_response, Multiaddr, PeerId, TransportError};
-use tendermint_proto::Protobuf;
-use tokio::select;
 use tracing::{debug, instrument, warn};
->>>>>>> b61521c3
 
 use crate::exchange::{ExchangeBehaviour, ExchangeConfig, ExchangeError};
 use crate::executor::{spawn, Executor};
@@ -223,12 +216,6 @@
         &mut self,
         ev: SwarmEvent<BehaviourEvent, THandlerErr<Behaviour>>,
     ) -> Result<()> {
-<<<<<<< HEAD
-        trace!("{ev:?}");
-
-=======
-        #[allow(clippy::single_match)]
->>>>>>> b61521c3
         match ev {
             SwarmEvent::Behaviour(ev) => match ev {
                 BehaviourEvent::Identify(ev) => self.on_identify_event(ev).await?,
@@ -247,14 +234,8 @@
         Ok(())
     }
 
-<<<<<<< HEAD
+    #[instrument(level = "trace", skip(self))]
     async fn on_cmd(&mut self, cmd: P2pCmd) -> Result<()> {
-        trace!("{cmd:?}");
-
-=======
-    #[instrument(level = "trace", skip(self))]
-    async fn on_command(&mut self, cmd: P2pCmd) -> Result<()> {
->>>>>>> b61521c3
         match cmd {
             P2pCmd::NetworkInfo { respond_to } => {
                 respond_to.maybe_send(self.swarm.network_info());
@@ -278,35 +259,7 @@
         Ok(())
     }
 
-<<<<<<< HEAD
     async fn on_gossip_sub_event(&mut self, ev: gossipsub::Event) -> Result<()> {
-=======
-    async fn on_header_ex_event(&mut self, ev: &exchange::Event) -> Result<()> {
-        match ev {
-            request_response::Event::Message {
-                peer,
-                message:
-                    request_response::Message::Response {
-                        request_id,
-                        response,
-                    },
-            } => {
-                debug!(
-                    "Response for request: {request_id}, from peer: {peer}, status: {:?}",
-                    response.status_code()
-                );
-                let header = ExtendedHeader::decode(&response.body[..]).unwrap();
-                // TODO: Forward response back with one shot channel
-                debug!("Header: {header:?}");
-            }
-            _ => debug!("Unhandled header_ex event: {ev:?}"),
-        }
-
-        Ok(())
-    }
-
-    async fn on_gossip_sub_event(&mut self, ev: &gossipsub::Event) -> Result<()> {
->>>>>>> b61521c3
         match ev {
             gossipsub::Event::Message {
                 message_id,
