use std::convert::Infallible;
use std::ops::Deref;
<<<<<<< HEAD
use std::path::Path;
use std::pin::pin;
=======
>>>>>>> c701c311
use std::sync::Arc;

use async_trait::async_trait;
use celestia_tendermint_proto::Protobuf;
use celestia_types::hash::Hash;
use celestia_types::ExtendedHeader;
use cid::Cid;
use sled::transaction::{abort, ConflictableTransactionError, TransactionError};
use sled::{Db, Error as SledError, Transactional, Tree};
<<<<<<< HEAD
use tempfile::TempDir;
use tokio::sync::Notify;
use tokio::task::{spawn_blocking, JoinError};
=======
use tokio::task::spawn_blocking;
use tokio::task::JoinError;
>>>>>>> c701c311
use tracing::{debug, info};

use crate::store::{Result, SamplingMetadata, Store, StoreError};

const HEAD_HEIGHT_KEY: &[u8] = b"KEY.HEAD_HEIGHT";
const NEXT_UNSAMPLED_HEIGHT_KEY: &[u8] = b"KEY.UNSAMPLED_HEIGHT";
const HASH_TREE_ID: &[u8] = b"HASH";
const HEIGHT_TO_HASH_TREE_ID: &[u8] = b"HEIGHT";
const HEIGHT_TO_METADATA_TREE_ID: &[u8] = b"METADATA";

/// A [`Store`] implementation based on a [`sled`] database.
#[derive(Debug)]
pub struct SledStore {
    inner: Arc<Inner>,
}

#[derive(Debug)]
struct Inner {
    /// Reference to the entire sled db
    db: Db,
    /// sub-tree which maps header hash to header
    headers: Tree,
    /// sub-tree which maps header height to its hash
    height_to_hash: Tree,
    /// sub-tree which maps header height to its metadata
    sampling_metadata: Tree,
    /// Notifier for height
    check_height_notifier: Notify,
}

impl SledStore {
    /// Create or open a persistent store.
    pub async fn new(db: Db) -> Result<Self> {
        spawn_blocking(move || {
            let headers = db.open_tree(HASH_TREE_ID)?;
            let height_to_hash = db.open_tree(HEIGHT_TO_HASH_TREE_ID)?;
            let sampling_metadata = db.open_tree(HEIGHT_TO_METADATA_TREE_ID)?;

            if db
                .compare_and_swap(
                    NEXT_UNSAMPLED_HEIGHT_KEY,
                    None as Option<&[u8]>,
                    Some(&height_to_key(1)),
                )?
                .is_ok()
            {
                debug!("initialised sampling height");
            }

            Ok::<_, SledError>(Self {
                inner: Arc::new(Inner {
                    db,
                    headers,
                    height_to_hash,
                    sampling_metadata,
                }),
            })
        })
        .await?
        .map_err(|e| StoreError::OpenFailed(e.to_string()))
    }

<<<<<<< HEAD
    // `open_tree` might be blocking, make sure to call this from `spawn_blocking` or similar
    fn init(db: Db) -> sled::Result<Self> {
        let headers = db.open_tree(HASH_TREE_ID)?;
        let height_to_hash = db.open_tree(HEIGHT_TO_HASH_TREE_ID)?;
        let sampling_metadata = db.open_tree(HEIGHT_TO_METADATA_TREE_ID)?;

        if db
            .compare_and_swap(
                NEXT_UNSAMPLED_HEIGHT_KEY,
                None as Option<&[u8]>,
                Some(&height_to_key(1)),
            )?
            .is_ok()
        {
            debug!("initialised sampling height");
        }

        Ok(Self {
            inner: Arc::new(Inner {
                db,
                headers,
                height_to_hash,
                sampling_metadata,
                check_height_notifier: Notify::new(),
            }),
        })
    }

=======
>>>>>>> c701c311
    async fn head_height(&self) -> Result<u64> {
        let inner = self.inner.clone();

        spawn_blocking(move || read_height_by_db_key(&inner.db, HEAD_HEIGHT_KEY)).await?
    }

    async fn get_next_unsampled_height(&self) -> Result<u64> {
        let inner = self.inner.clone();

        spawn_blocking(move || read_height_by_db_key(&inner.db, NEXT_UNSAMPLED_HEIGHT_KEY)).await?
    }

    async fn get_by_hash(&self, hash: &Hash) -> Result<ExtendedHeader> {
        let inner = self.inner.clone();
        let hash = *hash;

        spawn_blocking(move || read_header_by_db_key(&inner.headers, hash.as_bytes())).await?
    }

    async fn get_by_height(&self, height: u64) -> Result<ExtendedHeader> {
        let inner = self.inner.clone();

        spawn_blocking(move || {
            let hash = read_hash_by_db_key(&inner.height_to_hash, &height_to_key(height))?;
            read_header_by_db_key(&inner.headers, hash.as_bytes())
        })
        .await?
    }

    async fn get_head(&self) -> Result<ExtendedHeader> {
        let inner = self.inner.clone();

        spawn_blocking(move || {
            let head_height = read_height_by_db_key(&inner.db, HEAD_HEIGHT_KEY)?;
            let hash = read_hash_by_db_key(&inner.height_to_hash, &height_to_key(head_height))?;
            read_header_by_db_key(&inner.headers, hash.as_bytes())
        })
        .await?
    }

    async fn contains_hash(&self, hash: &Hash) -> bool {
        let inner = self.inner.clone();
        let hash = *hash;

        spawn_blocking(move || inner.headers.contains_key(hash.as_bytes()).unwrap_or(false))
            .await
            .unwrap_or(false)
    }

    async fn contains_height(&self, height: u64) -> bool {
        let inner = self.inner.clone();

        spawn_blocking(move || {
            inner
                .height_to_hash
                .contains_key(height_to_key(height))
                .unwrap_or(false)
        })
        .await
        .unwrap_or(false)
    }

    async fn append_single_unchecked(&self, header: ExtendedHeader) -> Result<()> {
        let hash = header.hash();
        let height = header.height().value();
        let inner = self.inner.clone();

        spawn_blocking(move || {
            let head_height = read_height_by_db_key(&inner.db, HEAD_HEIGHT_KEY).unwrap_or(0);

            // A light check before checking the whole map
            if head_height > 0 && height <= head_height {
                return Err(StoreError::HeightExists(height));
            }

            // Check if it's continuous before checking the whole map.
            if head_height + 1 != height {
                return Err(StoreError::NonContinuousAppend(head_height, height));
            }

            // Do actual inserts as a transaction, failing if keys already exist
            (inner.db.deref(), &inner.headers, &inner.height_to_hash).transaction(
                move |(db, headers, height_to_hash)| {
                    let height_key = height_to_key(height);
                    if height_to_hash
                        .insert(&height_key, hash.as_bytes())?
                        .is_some()
                    {
                        return abort(StoreError::HeightExists(height));
                    }

                    db.insert(HEAD_HEIGHT_KEY, &height_key)?;

                    // make sure Result is Infallible, we unwrap it later
                    let serialized_header: std::result::Result<_, Infallible> = header.encode_vec();

                    if headers
                        .insert(hash.as_bytes(), serialized_header.unwrap())?
                        .is_some()
                    {
                        return Err(ConflictableTransactionError::Abort(StoreError::HashExists(
                            hash,
                        )));
                    }

                    Ok(())
                },
            )?;
            Ok(())
        })
        .await??;

        self.inner.check_height_notifier.notify_waiters();

        debug!("Inserting header {hash} with height {height}");
        Ok(())
    }

    async fn update_sampling_metadata(
        &self,
        height: u64,
        accepted: bool,
        cids: Vec<Cid>,
    ) -> Result<u64> {
        let inner = self.inner.clone();

        spawn_blocking(move || {
            // Make sure we have the header being marked
            let head_height = read_height_by_db_key(&inner.db, HEAD_HEIGHT_KEY)?;
            if height == 0 || height > head_height {
                return Err(StoreError::NotFound);
            }

            let metadata_key = height_to_key(height);

            let new_inserted = &inner
                .sampling_metadata
                .transaction(move |sampling_metadata| {
                    let previous: Option<SamplingMetadata> = sampling_metadata
                        .get(metadata_key)?
                        .as_deref()
                        .map(Protobuf::decode_vec)
                        .transpose()
                        .map_err(|e| {
                            ConflictableTransactionError::Abort(StoreError::StoredDataError(
                                e.to_string(),
                            ))
                        })?;
                    let update_sampling_height = previous.is_none();

                    let entry = match previous {
                        Some(mut previous) => {
                            previous.accepted = accepted;
                            previous.cids_sampled.extend_from_slice(&cids);
                            previous
                        }
                        None => SamplingMetadata {
                            accepted,
                            cids_sampled: cids.clone(),
                        },
                    };

                    let serialized: Result<_, Infallible> = entry.encode_vec();
                    sampling_metadata.insert(&metadata_key, serialized.unwrap())?;

                    Ok(update_sampling_height)
                })?;

            if *new_inserted {
                // sled does not have contains_key for TransactionalTree, so to scan the db
                // for new height, we'd have to actually pull the data out.  Instead, update
                // the height outside of txn and manually take care of synchronisation.
                update_cached_sampling_height(&inner.db, &inner.sampling_metadata)
            } else {
                info!("Overriding existing sampling metadata for height {height}");
                read_height_by_db_key(&inner.db, NEXT_UNSAMPLED_HEIGHT_KEY)
            }
        })
        .await?
    }

    async fn get_sampling_metadata(&self, height: u64) -> Result<Option<SamplingMetadata>> {
        let inner = self.inner.clone();

        spawn_blocking(move || {
            let metadata_key = height_to_key(height);
            let Some(serialized) = inner.sampling_metadata.get(metadata_key)? else {
                return Ok(None);
            };

            let metadata = SamplingMetadata::decode_vec(serialized.as_ref())
                .map_err(|e| StoreError::StoredDataError(e.to_string()))?;

            Ok(Some(metadata))
        })
        .await?
    }

    /// Flush the store's state to the filesystem.
    pub async fn flush_to_storage(&self) -> Result<()> {
        self.inner.db.flush_async().await?;

        Ok(())
    }
}

// we can report contained StoreError directly, otherwise transpose Sled error as StoreError
impl From<TransactionError<StoreError>> for StoreError {
    fn from(error: TransactionError<StoreError>) -> StoreError {
        type E = TransactionError<StoreError>;
        match error {
            E::Abort(store_error) => store_error,
            E::Storage(sled_error) => sled_error.into(),
        }
    }
}

// divide errors into recoverable and not avoiding directly relying on passing sled types
impl From<SledError> for StoreError {
    fn from(error: SledError) -> StoreError {
        match error {
            e @ SledError::CollectionNotFound(_) | e @ SledError::Corruption { .. } => {
                StoreError::StoredDataError(e.to_string())
            }
            e @ SledError::Unsupported(_) | e @ SledError::ReportableBug(_) => {
                StoreError::BackingStoreError(e.to_string())
            }
            SledError::Io(e) => e.into(),
        }
    }
}

impl From<JoinError> for StoreError {
    fn from(error: JoinError) -> StoreError {
        StoreError::ExecutorError(error.to_string())
    }
}

#[async_trait]
impl Store for SledStore {
    async fn get_head(&self) -> Result<ExtendedHeader> {
        self.get_head().await
    }

    async fn get_by_hash(&self, hash: &Hash) -> Result<ExtendedHeader> {
        self.get_by_hash(hash).await
    }

    async fn get_by_height(&self, height: u64) -> Result<ExtendedHeader> {
        self.get_by_height(height).await
    }

    async fn wait_height(&self, height: u64) -> Result<()> {
        let mut notifier = pin!(self.inner.check_height_notifier.notified());

        loop {
            if self.contains_height(height).await {
                return Ok(());
            }

            // Await for a notification
            notifier.as_mut().await;

            // Reset notifier
            notifier.set(self.inner.check_height_notifier.notified());
        }
    }

    async fn head_height(&self) -> Result<u64> {
        self.head_height().await
    }

    async fn has(&self, hash: &Hash) -> bool {
        self.contains_hash(hash).await
    }

    async fn has_at(&self, height: u64) -> bool {
        self.contains_height(height).await
    }

    async fn append_single_unchecked(&self, header: ExtendedHeader) -> Result<()> {
        self.append_single_unchecked(header).await
    }

    async fn next_unsampled_height(&self) -> Result<u64> {
        self.get_next_unsampled_height().await
    }

    async fn update_sampling_metadata(
        &self,
        height: u64,
        accepted: bool,
        cids: Vec<Cid>,
    ) -> Result<u64> {
        self.update_sampling_metadata(height, accepted, cids).await
    }

    async fn get_sampling_metadata(&self, height: u64) -> Result<Option<SamplingMetadata>> {
        self.get_sampling_metadata(height).await
    }
}

#[inline]
fn read_height_by_db_key(tree: &Tree, db_key: &[u8]) -> Result<u64> {
    match tree
        .get(db_key)?
        .ok_or(StoreError::NotFound)?
        .as_ref()
        .try_into()
    {
        Ok(b) => Ok(u64::from_be_bytes(b)),
        Err(_) => Err(StoreError::NotFound),
    }
}

#[inline]
fn read_hash_by_db_key(tree: &Tree, db_key: &[u8]) -> Result<Hash> {
    match tree
        .get(db_key)?
        .ok_or(StoreError::NotFound)?
        .as_ref()
        .try_into()
    {
        Ok(b) => Ok(Hash::Sha256(b)),
        Err(_) => Err(StoreError::NotFound),
    }
}

#[inline]
fn update_cached_sampling_height(db: &Tree, sampling_metadata: &Tree) -> Result<u64> {
    loop {
        let previous_height = read_height_by_db_key(db, NEXT_UNSAMPLED_HEIGHT_KEY)?;
        let mut current_height = previous_height;
        while sampling_metadata.contains_key(height_to_key(current_height))? {
            current_height += 1;
        }

        if db
            .compare_and_swap(
                NEXT_UNSAMPLED_HEIGHT_KEY,
                Some(&height_to_key(previous_height)),
                Some(&height_to_key(current_height)),
            )?
            .is_ok()
        {
            break Ok(current_height);
        }
    }
}

#[inline]
fn read_header_by_db_key(tree: &Tree, db_key: &[u8]) -> Result<ExtendedHeader> {
    let serialized = tree.get(db_key)?.ok_or(StoreError::NotFound)?;

    ExtendedHeader::decode(serialized.as_ref()).map_err(|e| StoreError::CelestiaTypes(e.into()))
}

#[inline]
fn height_to_key(height: u64) -> [u8; 8] {
    // sled recommends BigEndian representation for ints since it preserves expected int order
    // when sorted lexicographically
    height.to_be_bytes()
}

#[cfg(test)]
pub mod tests {
    use std::path::Path;

    use super::*;
    use celestia_types::test_utils::ExtendedHeaderGenerator;
    use celestia_types::Height;
    use tempfile::TempDir;

    #[tokio::test]
    async fn test_contains_height() {
        let s = gen_filled_store(2, None).await.0;

        assert!(!s.has_at(0).await);
        assert!(s.has_at(1).await);
        assert!(s.has_at(2).await);
        assert!(!s.has_at(3).await);
    }

    #[tokio::test]
    async fn test_empty_store() {
        let s = create_store(None).await;
        assert!(matches!(s.head_height().await, Err(StoreError::NotFound)));
        assert!(matches!(s.get_head().await, Err(StoreError::NotFound)));
        assert!(matches!(
            s.get_by_height(1).await,
            Err(StoreError::NotFound)
        ));
        assert!(matches!(
            s.get_by_hash(&Hash::Sha256([0; 32])).await,
            Err(StoreError::NotFound)
        ));
    }

    #[tokio::test]
    async fn test_read_write() {
        let s = create_store(None).await;
        let mut gen = ExtendedHeaderGenerator::new();

        let header = gen.next();

        s.append_single_unchecked(header.clone()).await.unwrap();
        assert_eq!(s.head_height().await.unwrap(), 1);
        assert_eq!(s.get_head().await.unwrap(), header);
        assert_eq!(s.get_by_height(1).await.unwrap(), header);
        assert_eq!(s.get_by_hash(&header.hash()).await.unwrap(), header);
    }

    #[tokio::test]
    async fn test_pregenerated_data() {
        let (s, _) = gen_filled_store(100, None).await;
        assert_eq!(s.head_height().await.unwrap(), 100);
        let head = s.get_head().await.unwrap();
        assert_eq!(s.get_by_height(100).await.unwrap(), head);
        assert!(matches!(
            s.get_by_height(101).await,
            Err(StoreError::NotFound)
        ));

        let header = s.get_by_height(54).await.unwrap();
        assert_eq!(s.get_by_hash(&header.hash()).await.unwrap(), header);
    }

    #[tokio::test]
    async fn test_duplicate_insert() {
        let (s, mut gen) = gen_filled_store(100, None).await;
        let header101 = gen.next();
        s.append_single_unchecked(header101.clone()).await.unwrap();
        assert!(matches!(
            s.append_single_unchecked(header101).await,
            Err(StoreError::HeightExists(101))
        ));
    }

    #[tokio::test]
    async fn test_overwrite_height() {
        let (s, gen) = gen_filled_store(100, None).await;

        // Height 30 with different hash
        let header29 = s.get_by_height(29).await.unwrap();
        let header30 = gen.next_of(&header29);

        let insert_existing_result = s.append_single_unchecked(header30).await;
        assert!(matches!(
            insert_existing_result,
            Err(StoreError::HeightExists(30))
        ));
    }

    #[tokio::test]
    async fn test_overwrite_hash() {
        let (s, _) = gen_filled_store(100, None).await;
        let mut dup_header = s.get_by_height(33).await.unwrap();
        dup_header.header.height = Height::from(101u32);
        let insert_existing_result = s.append_single_unchecked(dup_header).await;
        assert!(matches!(
            insert_existing_result,
            Err(StoreError::HashExists(_))
        ));
    }

    #[tokio::test]
    async fn test_append_range() {
        let (s, mut gen) = gen_filled_store(10, None).await;
        let hs = gen.next_many(4);
        s.append_unchecked(hs).await.unwrap();
        s.get_by_height(14).await.unwrap();
    }

    #[tokio::test]
    async fn test_append_gap_between_head() {
        let (s, mut gen) = gen_filled_store(10, None).await;

        // height 11
        gen.next();
        // height 12
        let upcoming_head = gen.next();

        let insert_with_gap_result = s.append_single_unchecked(upcoming_head).await;
        assert!(matches!(
            insert_with_gap_result,
            Err(StoreError::NonContinuousAppend(10, 12))
        ));
    }

    #[tokio::test]
    async fn test_non_continuous_append() {
        let (s, mut gen) = gen_filled_store(10, None).await;
        let mut hs = gen.next_many(6);

        // remove height 14
        hs.remove(3);

        let insert_existing_result = s.append_unchecked(hs).await;
        assert!(matches!(
            insert_existing_result,
            Err(StoreError::NonContinuousAppend(13, 15))
        ));
    }

    #[tokio::test]
    async fn test_genesis_with_height() {
        let mut gen = ExtendedHeaderGenerator::new_from_height(5);
        let header5 = gen.next();

        let s = create_store(None).await;

        assert!(matches!(
            s.append_single_unchecked(header5).await,
            Err(StoreError::NonContinuousAppend(0, 5))
        ));
    }

    #[tokio::test]
    async fn test_store_persistence() {
        let db_dir = TempDir::with_prefix("lumina.store.test").unwrap();
        let (original_store, mut gen) = gen_filled_store(0, Some(db_dir.path())).await;
        let mut original_headers = gen.next_many(20);

        for h in &original_headers {
            original_store
                .append_single_unchecked(h.clone())
                .await
                .expect("inserting test data failed");
        }
        drop(original_store);

        let reopened_store = create_store(Some(db_dir.path())).await;

        assert_eq!(
            original_headers.last().unwrap().height().value(),
            reopened_store.head_height().await.unwrap()
        );
        for original_header in &original_headers {
            let stored_header = reopened_store
                .get_by_height(original_header.height().value())
                .await
                .unwrap();
            assert_eq!(original_header, &stored_header);
        }

        let mut new_headers = gen.next_many(10);
        for h in &new_headers {
            reopened_store
                .append_single_unchecked(h.clone())
                .await
                .expect("failed to insert data");
        }
        drop(reopened_store);

        original_headers.append(&mut new_headers);

        let reopened_store = create_store(Some(db_dir.path())).await;
        assert_eq!(
            original_headers.last().unwrap().height().value(),
            reopened_store.head_height().await.unwrap()
        );
        for original_header in &original_headers {
            let stored_header = reopened_store
                .get_by_height(original_header.height().value())
                .await
                .unwrap();
            assert_eq!(original_header, &stored_header);
        }
    }

    #[tokio::test]
    async fn test_separate_stores() {
        let (store0, mut gen0) = gen_filled_store(0, None).await;
        let store1 = create_store(None).await;

        let headers = gen0.next_many(10);
        store0.append(headers.clone()).await.unwrap();
        store1.append(headers).await.unwrap();

        let mut gen1 = gen0.fork();

        for h in gen0.next_many(5) {
            store0.append_single_unchecked(h.clone()).await.unwrap()
        }
        for h in gen1.next_many(6) {
            store1.append_single_unchecked(h.clone()).await.unwrap();
        }

        assert_eq!(
            store0.get_by_height(10).await.unwrap(),
            store1.get_by_height(10).await.unwrap()
        );
        assert_ne!(
            store0.get_by_height(11).await.unwrap(),
            store1.get_by_height(11).await.unwrap()
        );

        assert_eq!(store0.head_height().await.unwrap(), 15);
        assert_eq!(store1.head_height().await.unwrap(), 16);
    }

    #[tokio::test]
    async fn test_sampling_height_empty_store() {
        let (store, _) = gen_filled_store(0, None).await;
        store
            .update_sampling_metadata(0, true, vec![])
            .await
            .unwrap_err();
        store
            .update_sampling_metadata(1, true, vec![])
            .await
            .unwrap_err();
    }

    #[tokio::test]
    async fn test_sampling_height() {
        let (store, _) = gen_filled_store(9, None).await;

        store
            .update_sampling_metadata(0, true, vec![])
            .await
            .unwrap_err();
        store
            .update_sampling_metadata(1, true, vec![])
            .await
            .unwrap();
        store
            .update_sampling_metadata(2, true, vec![])
            .await
            .unwrap();
        store
            .update_sampling_metadata(3, false, vec![])
            .await
            .unwrap();
        store
            .update_sampling_metadata(4, true, vec![])
            .await
            .unwrap();
        store
            .update_sampling_metadata(5, false, vec![])
            .await
            .unwrap();
        store
            .update_sampling_metadata(6, false, vec![])
            .await
            .unwrap();

        store
            .update_sampling_metadata(8, true, vec![])
            .await
            .unwrap();

        store
            .update_sampling_metadata(10, true, vec![])
            .await
            .unwrap_err();
        store
            .update_sampling_metadata(10, false, vec![])
            .await
            .unwrap_err();
        store
            .update_sampling_metadata(20, true, vec![])
            .await
            .unwrap_err();

        assert_eq!(store.next_unsampled_height().await.unwrap(), 7);
    }

    #[tokio::test]
    async fn test_sampling_merge() {
        let (store, _) = gen_filled_store(1, None).await;
        let cid0 = "zdpuAyvkgEDQm9TenwGkd5eNaosSxjgEYd8QatfPetgB1CdEZ"
            .parse()
            .unwrap();
        let cid1 = "zb2rhe5P4gXftAwvA4eXQ5HJwsER2owDyS9sKaQRRVQPn93bA"
            .parse()
            .unwrap();

        store
            .update_sampling_metadata(1, false, vec![cid0])
            .await
            .unwrap();
        store
            .update_sampling_metadata(1, false, vec![])
            .await
            .unwrap();

        let sampling_data = store.get_sampling_metadata(1).await.unwrap().unwrap();
        assert!(!sampling_data.accepted);
        assert_eq!(sampling_data.cids_sampled, vec![cid0]);

        store
            .update_sampling_metadata(1, true, vec![cid1])
            .await
            .unwrap();

        assert_eq!(store.next_unsampled_height().await.unwrap(), 2);

        let sampling_data = store.get_sampling_metadata(1).await.unwrap().unwrap();
        assert!(sampling_data.accepted);
        assert_eq!(sampling_data.cids_sampled, vec![cid0, cid1]);
    }

    #[tokio::test]
    async fn test_sampled_cids() {
        let (store, _) = gen_filled_store(5, None).await;

        let cids: Vec<Cid> = [
            "bafkreieq5jui4j25lacwomsqgjeswwl3y5zcdrresptwgmfylxo2depppq",
            "bafybeigdyrzt5sfp7udm7hu76uh7y26nf3efuylqabf3oclgtqy55fbzdi",
            "zdpuAyvkgEDQm9TenwGkd5eNaosSxjgEYd8QatfPetgB1CdEZ",
            "zb2rhe5P4gXftAwvA4eXQ5HJwsER2owDyS9sKaQRRVQPn93bA",
        ]
        .iter()
        .map(|s| s.parse().unwrap())
        .collect();

        store
            .update_sampling_metadata(1, true, cids.clone())
            .await
            .unwrap();
        store
            .update_sampling_metadata(2, true, cids[0..1].to_vec())
            .await
            .unwrap();
        store
            .update_sampling_metadata(4, false, cids[3..].to_vec())
            .await
            .unwrap();
        store
            .update_sampling_metadata(5, false, vec![])
            .await
            .unwrap();

        assert_eq!(store.next_unsampled_height().await.unwrap(), 3);

        let sampling_data = store.get_sampling_metadata(1).await.unwrap().unwrap();
        assert_eq!(sampling_data.cids_sampled, cids);
        assert!(sampling_data.accepted);

        let sampling_data = store.get_sampling_metadata(2).await.unwrap().unwrap();
        assert_eq!(sampling_data.cids_sampled, cids[0..1]);
        assert!(sampling_data.accepted);

        assert!(store.get_sampling_metadata(3).await.unwrap().is_none());

        let sampling_data = store.get_sampling_metadata(4).await.unwrap().unwrap();
        assert_eq!(sampling_data.cids_sampled, cids[3..]);
        assert!(!sampling_data.accepted);

        let sampling_data = store.get_sampling_metadata(5).await.unwrap().unwrap();
        assert_eq!(sampling_data.cids_sampled, vec![]);
        assert!(!sampling_data.accepted);
    }

    mod migration_v1 {
        use super::*;
        use std::path::PathBuf;
        use tokio::time::{sleep, Duration};

        // Initialise a Store v1 (original design, only the extended headers and heights are
        // stored) and return a path to it.
        async fn init_store(hs: Vec<ExtendedHeader>) -> PathBuf {
            let tmp_path = TempDir::with_prefix("lumina.store.test")
                .unwrap()
                .into_path();
            let sled_path = tmp_path.clone();

            spawn_blocking(move || {
                let db = sled::Config::default()
                    .path(tmp_path)
                    .create_new(true) // make sure we fail if db is already there
                    .open()
                    .unwrap();

                let headers = db.open_tree(HASH_TREE_ID).unwrap();
                let height_to_hash = db.open_tree(HEIGHT_TO_HASH_TREE_ID).unwrap();

                // head height key is set only if there are headers present
                if let Some(head) = hs.last() {
                    db.insert(HEAD_HEIGHT_KEY, &height_to_key(head.height().value()))
                        .unwrap();
                }

                for header in hs {
                    let hash = header.hash();
                    let height = header.height().value();
                    let serialized_header = header.encode_vec().unwrap();

                    height_to_hash
                        .insert(height_to_key(height), hash.as_bytes())
                        .unwrap();
                    headers.insert(hash.as_bytes(), serialized_header).unwrap();
                }

                db.flush().unwrap();
            })
            .await
            .unwrap();

            // Add ~10ms wait so that any locks and opens properly close and unlock,
            // otherwise we might get spurious test failures
            // https://github.com/spacejam/sled/issues/1234#issuecomment-754769425
            sleep(Duration::from_millis(10)).await;

            sled_path
        }

        #[tokio::test]
        async fn migration_test() {
            let mut gen = ExtendedHeaderGenerator::new();
            let headers = gen.next_many(20);

            let v1_path = init_store(headers.clone()).await;

            let store = create_store(Some(&v1_path)).await;

            assert_eq!(store.head_height().await.unwrap(), 20);

            for header in headers {
                let height = header.height().value();

                let header_by_hash = store.get_by_hash(&header.hash()).await.unwrap();
                assert_eq!(header, header_by_hash);

                let header_by_height = store.get_by_height(height).await.unwrap();
                assert_eq!(header, header_by_height);

                // migrated headers should be marked as not sampled
                let sampling_data = store.get_sampling_metadata(height).await.unwrap();
                assert!(sampling_data.is_none());
            }

            store
                .update_sampling_metadata(1, true, vec![])
                .await
                .unwrap();
            let sampling_data = store.get_sampling_metadata(1).await.unwrap().unwrap();
            assert!(sampling_data.accepted);
        }
    }

    pub async fn create_store(path: Option<&Path>) -> SledStore {
        let is_temp = path.is_none();
        let path = path.map(ToOwned::to_owned).unwrap_or_else(|| {
            TempDir::with_prefix("lumina.store.test")
                .unwrap()
                .into_path()
        });
        let db = spawn_blocking(move || {
            sled::Config::default()
                .path(path)
                .temporary(is_temp)
                .create_new(is_temp)
                .open()
                .unwrap()
        })
        .await
        .unwrap();
        SledStore::new(db).await.unwrap()
    }

    pub async fn gen_filled_store(
        amount: u64,
        path: Option<&Path>,
    ) -> (SledStore, ExtendedHeaderGenerator) {
        let s = create_store(path).await;

        let mut gen = ExtendedHeaderGenerator::new();

        let headers = gen.next_many(amount);

        for header in headers {
            s.append_single_unchecked(header)
                .await
                .expect("inserting test data failed");
        }

        (s, gen)
    }
}<|MERGE_RESOLUTION|>--- conflicted
+++ resolved
@@ -1,10 +1,6 @@
 use std::convert::Infallible;
 use std::ops::Deref;
-<<<<<<< HEAD
-use std::path::Path;
 use std::pin::pin;
-=======
->>>>>>> c701c311
 use std::sync::Arc;
 
 use async_trait::async_trait;
@@ -14,14 +10,8 @@
 use cid::Cid;
 use sled::transaction::{abort, ConflictableTransactionError, TransactionError};
 use sled::{Db, Error as SledError, Transactional, Tree};
-<<<<<<< HEAD
-use tempfile::TempDir;
 use tokio::sync::Notify;
 use tokio::task::{spawn_blocking, JoinError};
-=======
-use tokio::task::spawn_blocking;
-use tokio::task::JoinError;
->>>>>>> c701c311
 use tracing::{debug, info};
 
 use crate::store::{Result, SamplingMetadata, Store, StoreError};
@@ -77,6 +67,7 @@
                     headers,
                     height_to_hash,
                     sampling_metadata,
+                    check_height_notifier: Notify::new(),
                 }),
             })
         })
@@ -84,37 +75,6 @@
         .map_err(|e| StoreError::OpenFailed(e.to_string()))
     }
 
-<<<<<<< HEAD
-    // `open_tree` might be blocking, make sure to call this from `spawn_blocking` or similar
-    fn init(db: Db) -> sled::Result<Self> {
-        let headers = db.open_tree(HASH_TREE_ID)?;
-        let height_to_hash = db.open_tree(HEIGHT_TO_HASH_TREE_ID)?;
-        let sampling_metadata = db.open_tree(HEIGHT_TO_METADATA_TREE_ID)?;
-
-        if db
-            .compare_and_swap(
-                NEXT_UNSAMPLED_HEIGHT_KEY,
-                None as Option<&[u8]>,
-                Some(&height_to_key(1)),
-            )?
-            .is_ok()
-        {
-            debug!("initialised sampling height");
-        }
-
-        Ok(Self {
-            inner: Arc::new(Inner {
-                db,
-                headers,
-                height_to_hash,
-                sampling_metadata,
-                check_height_notifier: Notify::new(),
-            }),
-        })
-    }
-
-=======
->>>>>>> c701c311
     async fn head_height(&self) -> Result<u64> {
         let inner = self.inner.clone();
 
