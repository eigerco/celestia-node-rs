--- conflicted
+++ resolved
@@ -86,18 +86,11 @@
     S: Store + 'static,
 {
     event_channel: EventChannel,
-<<<<<<< HEAD
     p2p: Option<Arc<P2p>>,
     store: Option<Arc<S>>,
     syncer: Option<Arc<Syncer<S>>>,
     daser: Option<Arc<Daser>>,
-=======
-    p2p: Arc<P2p>,
-    store: Arc<S>,
-    syncer: Arc<Syncer<S>>,
-    _daser: Arc<Daser>,
-    _pruner: Arc<Pruner>,
->>>>>>> a7197142
+    pruner: Option<Arc<Pruner>>,
     tasks_cancellation_token: CancellationToken,
     network_compromised_task: JoinHandle,
 }
@@ -154,8 +147,6 @@
             event_pub: event_channel.publisher(),
         })?);
 
-<<<<<<< HEAD
-=======
         let pruner = Arc::new(Pruner::start(PrunerArgs {
             store: store.clone(),
             blockstore,
@@ -163,9 +154,6 @@
             pruning_interval: DEFAULT_PRUNING_INTERVAL,
         }));
 
-        // spawn the task that will stop the services when the fraud is detected
-        let network_compromised_token = p2p.get_network_compromised_token().await?;
->>>>>>> a7197142
         let tasks_cancellation_token = CancellationToken::new();
 
         // spawn the task that will stop the services when the fraud is detected
@@ -173,60 +161,31 @@
             let network_compromised_token = p2p.get_network_compromised_token().await?;
             let syncer = syncer.clone();
             let daser = daser.clone();
-<<<<<<< HEAD
+            let pruner = pruner.clone();
             let event_pub = event_channel.publisher();
 
             async move {
                 network_compromised_token.triggered().await;
 
-                // Network compromised! Stop Syncer and Daser.
+                // Network compromised! Stop workers.
                 syncer.stop();
                 daser.stop();
+                pruner.stop();
 
                 event_pub.send(NodeEvent::NetworkCompromised);
                 // This is a very important message and we want to log it even
                 // if user consumes our events.
                 warn!("{}", NodeEvent::NetworkCompromised);
-=======
-            let pruner = pruner.clone();
-            let tasks_cancellation_token = tasks_cancellation_token.child_token();
-            let event_pub = event_channel.publisher();
-
-            async move {
-                select! {
-                    _ = tasks_cancellation_token.cancelled() => (),
-                    _ = network_compromised_token.cancelled() => {
-                        syncer.stop();
-                        daser.stop();
-                        pruner.stop();
-
-                        if event_pub.has_subscribers() {
-                            event_pub.send(NodeEvent::NetworkCompromised);
-                        } else {
-                            // This is a very important message and we want to log it if user
-                            // does not consume our events.
-                            warn!("{}", NodeEvent::NetworkCompromised);
-                        }
-                    }
-                }
->>>>>>> a7197142
             }
         });
 
         let node = Node {
             event_channel,
-<<<<<<< HEAD
             p2p: Some(p2p),
             store: Some(store),
             syncer: Some(syncer),
             daser: Some(daser),
-=======
-            p2p,
-            store,
-            syncer,
-            _daser: daser,
-            _pruner: pruner,
->>>>>>> a7197142
+            pruner: Some(pruner),
             tasks_cancellation_token,
             network_compromised_task,
         };
@@ -239,6 +198,7 @@
         {
             let daser = self.daser.take().expect("Daser not initialized");
             let syncer = self.syncer.take().expect("Syncer not initialized");
+            let pruner = self.pruner.take().expect("Pruner not initialized");
             let p2p = self.p2p.take().expect("P2p not initialized");
 
             // Cancel Node's tasks
@@ -248,9 +208,11 @@
             // Stop all components that use P2p.
             daser.stop();
             syncer.stop();
+            pruner.stop();
 
             daser.join().await;
             syncer.join().await;
+            pruner.join().await;
 
             // Now stop P2p component.
             p2p.stop();
@@ -474,6 +436,10 @@
             syncer.stop();
         }
 
+        if let Some(pruner) = self.pruner.take() {
+            pruner.stop();
+        }
+
         if let Some(p2p) = self.p2p.take() {
             p2p.stop();
         }
