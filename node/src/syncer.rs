--- conflicted
+++ resolved
@@ -272,15 +272,11 @@
 
                     info!("Setting initial subjective head to {network_head_height}");
                     self.set_subjective_head_height(network_head_height);
-<<<<<<< HEAD
                     // TODO: insert from trusted 
-                    self.p2p.init_header_sub(network_head).await?;
-=======
 
                     let (header_sub_tx, header_sub_rx) = mpsc::channel(16);
                     self.p2p.init_header_sub(network_head, header_sub_tx).await?;
                     self.header_sub_rx = Some(header_sub_rx);
->>>>>>> ebdb3742
 
                     self.event_pub.send(NodeEvent::FetchingHeadHeaderFinished {
                         height: network_head_height,
