--- conflicted
+++ resolved
@@ -47,11 +47,7 @@
     - name: Run rustdoc check
       env:
         RUSTDOCFLAGS: --cfg docsrs -D warnings
-<<<<<<< HEAD
-      run: cargo +nightly doc
-=======
       run: cargo +nightly doc --no-deps
->>>>>>> 292dbd84
 
 
   fmt:
