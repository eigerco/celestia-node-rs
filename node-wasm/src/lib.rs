--- conflicted
+++ resolved
@@ -4,11 +4,4 @@
 pub mod error;
 pub mod node;
 pub mod utils;
-<<<<<<< HEAD
-mod wrapper;
-
-/// Alias for a `Result` with the error type [`JsError`].
-pub type Result<T, E = JsError> = std::result::Result<T, E>;
-=======
-mod wrapper;
->>>>>>> 8094d04b
+mod wrapper;