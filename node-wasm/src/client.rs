--- conflicted
+++ resolved
@@ -2,12 +2,9 @@
 
 use std::time::Duration;
 
-<<<<<<< HEAD
+use blockstore::EitherBlockstore;
 use celestia_types::nmt::Namespace;
 use celestia_types::Blob;
-=======
-use blockstore::EitherBlockstore;
->>>>>>> 7fb26b82
 use js_sys::Array;
 use serde::{Deserialize, Serialize};
 use serde_wasm_bindgen::to_value;
@@ -491,9 +488,9 @@
 
     use std::time::Duration;
 
-    use celestia_rpc::{prelude::*, Client};
+    use celestia_rpc::{prelude::*, Client, TxConfig};
     use celestia_types::p2p::PeerId;
-    use celestia_types::{AppVersion, ExtendedHeader, TxConfig};
+    use celestia_types::{AppVersion, ExtendedHeader};
     use gloo_timers::future::sleep;
     use libp2p::{multiaddr::Protocol, Multiaddr};
     use rexie::Rexie;
