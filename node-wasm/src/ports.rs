--- conflicted
+++ resolved
@@ -1,6 +1,6 @@
 use js_sys::{Array, Function, Reflect};
 use serde::Serialize;
-use serde_wasm_bindgen::{from_value, to_value, Serializer};
+use serde_wasm_bindgen::{to_value, Serializer};
 use tokio::select;
 use tokio::sync::{mpsc, Mutex};
 use tracing::{error, info, trace};
@@ -275,18 +275,13 @@
 
             tx.send(channel.port2().into()).unwrap();
 
-<<<<<<< HEAD
             let client0 = WorkerClient::new(channel.port1().into()).unwrap();
-
-=======
-            let client0 = RequestResponse::new(channel.port1().into()).unwrap();
->>>>>>> f39c0a19
             let response = client0.exec(NodeCommand::IsRunning).await.unwrap();
             assert!(matches!(response, WorkerResponse::IsRunning(true)));
         });
 
-        let (client, command) = server.recv().await;
-        assert!(matches!(command.unwrap(), NodeCommand::IsRunning));
+        let (client, command) = server.recv().await.unwrap();
+        assert!(matches!(command, NodeCommand::IsRunning));
         server.respond_to(client, WorkerResponse::IsRunning(true));
     }
 }