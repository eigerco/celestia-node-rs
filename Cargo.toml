--- conflicted
+++ resolved
@@ -4,20 +4,12 @@
 
 [workspace.dependencies]
 blockstore = "0.7.0"
-<<<<<<< HEAD
-lumina-node = { version = "0.5.1", path = "node" }
-lumina-node-wasm = { version = "0.5.2", path = "node-wasm" }
-celestia-proto = { version = "0.4.1", path = "proto" }
-celestia-grpc = { version = "0.1.0", path = "grpc" }
-celestia-rpc = { version = "0.6.0", path = "rpc", default-features = false }
-celestia-types = { version = "0.6.1", path = "types", default-features = false }
-=======
 lumina-node = { version = "0.7.0", path = "node" }
 lumina-node-wasm = { version = "0.6.1", path = "node-wasm" }
 celestia-proto = { version = "0.5.0", path = "proto" }
+celestia-grpc = { version = "0.1.0", path = "grpc" }
 celestia-rpc = { version = "0.7.1", path = "rpc", default-features = false }
 celestia-types = { version = "0.8.0", path = "types", default-features = false }
->>>>>>> 89450ce1
 celestia-tendermint = { version = "0.32.2", default-features = false }
 celestia-tendermint-proto = "0.32.2"
 
