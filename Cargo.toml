[workspace]
resolver = "2"
<<<<<<< HEAD
members = ["blockstore", "celestia", "node", "node-wasm", "proto", "rpc", "types"]
=======
members = ["cli", "node", "node-wasm", "proto", "rpc", "types"]
>>>>>>> 9012a63d

[workspace.dependencies]
lumina-node = { version = "0.1.0", path = "node" }
lumina-node-wasm = { version = "0.1.0", path = "node-wasm" }
celestia-proto = { version = "0.1.0", path = "proto" }
celestia-rpc = { version = "0.1.0", path = "rpc", default-features = false }
celestia-types = { version = "0.1.0", path = "types", default-features = false }
libp2p = "0.53.1"
nmt-rs = "0.1.0"
tendermint = { git = "https://github.com/eigerco/celestia-tendermint-rs.git", rev = "bbe7de8", default-features = false }
tendermint-proto = { git = "https://github.com/eigerco/celestia-tendermint-rs.git", rev = "bbe7de8" }

[patch.'https://github.com/eigerco/celestia-tendermint-rs.git']
# Uncomment to apply local changes
#tendermint = { path = "../celestia-tendermint-rs/tendermint" }
#tendermint-proto = { path = "../celestia-tendermint-rs/proto" }

[patch.'https://github.com/eigerco/nmt-rs.git']
# Uncomment to apply local changes
#nmt-rs = { path = "../nmt-rs" }<|MERGE_RESOLUTION|>--- conflicted
+++ resolved
@@ -1,10 +1,6 @@
 [workspace]
 resolver = "2"
-<<<<<<< HEAD
-members = ["blockstore", "celestia", "node", "node-wasm", "proto", "rpc", "types"]
-=======
-members = ["cli", "node", "node-wasm", "proto", "rpc", "types"]
->>>>>>> 9012a63d
+members = ["blockstore", "cli", "node", "node-wasm", "proto", "rpc", "types"]
 
 [workspace.dependencies]
 lumina-node = { version = "0.1.0", path = "node" }
