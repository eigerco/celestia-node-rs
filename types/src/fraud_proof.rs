//! Fraud proof related types and traits.
//!
//! A fraud proof is a proof of the detected malicious action done to the network.

use std::convert::Infallible;

use celestia_tendermint::block::Height;
use celestia_tendermint::Hash;
use celestia_tendermint_proto::Protobuf;
use serde::{Deserialize, Serialize, Serializer};

pub use crate::byzantine::BadEncodingFraudProof;
use crate::{Error, ExtendedHeader, Result};

/// A proof of the malicious actions done to the network.
pub trait FraudProof {
    /// Name of the proof type.
    const TYPE: &'static str;

    /// HeaderHash returns the block hash.
    fn header_hash(&self) -> Hash;

    /// Height returns the block height corresponding to the Proof.
    fn height(&self) -> Height;

    /// Checks the validity of the fraud proof.
    ///
    /// # Errors
    ///
    /// Returns an error if some conditions don't pass and thus fraud proof is not valid.
    fn validate(&self, header: &ExtendedHeader) -> Result<()>;
}

/// Raw representation of the generic fraud proof.
///
/// Consists of the name of the proof type and the protobuf serialized payload
/// holding the proof itself.
#[derive(Clone, Debug, PartialEq, Serialize, Deserialize)]
pub struct RawFraudProof {
    proof_type: String,
    #[serde(with = "celestia_tendermint_proto::serializers::bytes::base64string")]
    data: Vec<u8>,
}

/// Aggregation of all the supported fraud proofs.
#[derive(Clone, Debug, PartialEq, Deserialize)]
#[serde(try_from = "RawFraudProof", into = "RawFraudProof")]
#[non_exhaustive]
pub enum Proof {
    /// A proof that a block producer incorrectly encoded [`ExtendedDataSquare`].
    ///
    /// [`ExtendedDataSquare`]: crate::eds::ExtendedDataSquare
    BadEncoding(BadEncodingFraudProof),
}

impl TryFrom<RawFraudProof> for Proof {
    type Error = Error;

    fn try_from(value: RawFraudProof) -> Result<Self, Self::Error> {
        match value.proof_type.as_str() {
            BadEncodingFraudProof::TYPE => {
                let befp = BadEncodingFraudProof::decode_vec(&value.data)?;
                Ok(Proof::BadEncoding(befp))
            }
            _ => Err(Error::UnsupportedFraudProofType(value.proof_type)),
        }
    }
}

impl From<&Proof> for RawFraudProof {
    fn from(value: &Proof) -> Self {
        match value {
            Proof::BadEncoding(befp) => {
                let encoded: Result<_, Infallible> = befp.encode_vec();
                RawFraudProof {
                    proof_type: BadEncodingFraudProof::TYPE.to_owned(),
                    data: encoded.unwrap(),
                }
            }
        }
    }
}

impl Serialize for Proof {
    fn serialize<S>(&self, serializer: S) -> Result<S::Ok, S::Error>
    where
        S: Serializer,
    {
        let raw: RawFraudProof = self.into();
        raw.serialize(serializer)
    }
}

#[cfg(test)]
mod tests {
<<<<<<< HEAD
    use crate::consts::appconsts::AppVersion;
    use crate::test_utils::{corrupt_eds, generate_eds, ExtendedHeaderGenerator};
=======
    use crate::test_utils::{corrupt_eds, generate_dummy_eds, ExtendedHeaderGenerator};
>>>>>>> 78d9fdbb

    use super::*;

    #[test]
    fn befp_serde() {
        let mut gen = ExtendedHeaderGenerator::new();
<<<<<<< HEAD
        let mut eds = generate_eds(8, AppVersion::V2);
=======
        let mut eds = generate_dummy_eds(8);
>>>>>>> 78d9fdbb
        let (_, proof) = corrupt_eds(&mut gen, &mut eds);

        let proof = Proof::BadEncoding(proof);

        let serialized = serde_json::to_string(&proof).unwrap();
        let deserialized: Proof = serde_json::from_str(&serialized).unwrap();

        assert_eq!(deserialized, proof);
    }
}<|MERGE_RESOLUTION|>--- conflicted
+++ resolved
@@ -93,23 +93,15 @@
 
 #[cfg(test)]
 mod tests {
-<<<<<<< HEAD
     use crate::consts::appconsts::AppVersion;
-    use crate::test_utils::{corrupt_eds, generate_eds, ExtendedHeaderGenerator};
-=======
     use crate::test_utils::{corrupt_eds, generate_dummy_eds, ExtendedHeaderGenerator};
->>>>>>> 78d9fdbb
 
     use super::*;
 
     #[test]
     fn befp_serde() {
         let mut gen = ExtendedHeaderGenerator::new();
-<<<<<<< HEAD
-        let mut eds = generate_eds(8, AppVersion::V2);
-=======
-        let mut eds = generate_dummy_eds(8);
->>>>>>> 78d9fdbb
+        let mut eds = generate_dummy_eds(8, AppVersion::V2);
         let (_, proof) = corrupt_eds(&mut gen, &mut eds);
 
         let proof = Proof::BadEncoding(proof);
