//! Types related to creation and submission of blobs.

<<<<<<< HEAD
pub use celestia_tendermint_proto::v0_34::types::Blob as RawBlob;
=======
use std::iter;

use celestia_tendermint_proto::Protobuf;
>>>>>>> 78d9fdbb
use serde::{Deserialize, Serialize};

mod commitment;

<<<<<<< HEAD
pub use self::commitment::Commitment;
use crate::consts::appconsts::{subtree_root_threshold, AppVersion};
=======
use crate::consts::appconsts;
>>>>>>> 78d9fdbb
use crate::nmt::Namespace;
use crate::{bail_validation, Result, Share};

pub use self::commitment::Commitment;
pub use celestia_tendermint_proto::v0_34::types::Blob as RawBlob;

/// Arbitrary data that can be stored in the network within certain [`Namespace`].
// NOTE: We don't use the `serde(try_from)` pattern for this type
// becase JSON representation needs to have `commitment` field but
// Protobuf definition doesn't.
#[derive(Debug, Clone, PartialEq, Eq, Serialize, Deserialize)]
pub struct Blob {
    /// A [`Namespace`] the [`Blob`] belongs to.
    pub namespace: Namespace,
    /// Data stored within the [`Blob`].
    #[serde(with = "celestia_tendermint_proto::serializers::bytes::base64string")]
    pub data: Vec<u8>,
    /// Version indicating the format in which [`Share`]s should be created from this [`Blob`].
    ///
    /// [`Share`]: crate::share::Share
    pub share_version: u8,
    /// A [`Commitment`] computed from the [`Blob`]s data.
    pub commitment: Commitment,
    /// Index of the blob's first share in the EDS. Only set for blobs retrieved from chain.
    // note: celestia supports deserializing blobs without index, so we should too
    #[serde(default, with = "index_serde")]
    pub index: Option<u64>,
}

impl Blob {
    /// Create a new blob with the given data within the [`Namespace`].
    ///
    /// # Errors
    ///
    /// This function propagates any error from the [`Commitment`] creation.
    ///
    /// # Example
    ///
    /// ```
    /// use celestia_types::{AppVersion, Blob, nmt::Namespace};
    ///
    /// let my_namespace = Namespace::new_v0(&[1, 2, 3, 4, 5]).expect("Invalid namespace");
    /// let blob = Blob::new(my_namespace, b"some data to store on blockchain".to_vec(), AppVersion::V2)
    ///     .expect("Failed to create a blob");
    ///
    /// assert_eq!(
    ///     &serde_json::to_string_pretty(&blob).unwrap(),
    ///     indoc::indoc! {r#"{
    ///       "namespace": "AAAAAAAAAAAAAAAAAAAAAAAAAAAAAAAAAQIDBAU=",
    ///       "data": "c29tZSBkYXRhIHRvIHN0b3JlIG9uIGJsb2NrY2hhaW4=",
    ///       "share_version": 0,
    ///       "commitment": "m0A4feU6Fqd5Zy9td3M7lntG8A3PKqe6YdugmAsWz28=",
    ///       "index": -1
    ///     }"#},
    /// );
    /// ```
    pub fn new(namespace: Namespace, data: Vec<u8>, app_version: AppVersion) -> Result<Blob> {
        let subtree_root_threshold = subtree_root_threshold(app_version);
        let commitment = Commitment::from_blob(namespace, &data[..], 0, subtree_root_threshold)?;

        Ok(Blob {
            namespace,
            data,
            share_version: 0,
            commitment,
            index: None,
        })
    }

    /// Creates a `Blob` from [`RawBlob`] and an [`AppVersion`].
    pub fn from_raw(raw: RawBlob, app_version: AppVersion) -> Result<Blob> {
        let subtree_root_threshold = subtree_root_threshold(app_version);

        let namespace = Namespace::new(raw.namespace_version as u8, &raw.namespace_id)?;
        let commitment = Commitment::from_blob(
            namespace,
            &raw.data[..],
            raw.share_version as u8,
            subtree_root_threshold,
        )?;

        Ok(Blob {
            namespace,
            data: raw.data,
            share_version: raw.share_version as u8,
            commitment,
            index: None,
        })
    }

    /// Validate [`Blob`]s data with the [`Commitment`] it has.
    ///
    /// # Errors
    ///
    /// If validation fails, this function will return an error with a reason of failure.
    ///
    /// # Example
    ///
    /// ```
    /// use celestia_types::Blob;
    /// # use celestia_types::consts::appconsts::AppVersion;
    /// # use celestia_types::nmt::Namespace;
    /// #
    /// # let namespace = Namespace::new_v0(&[1, 2, 3, 4, 5]).expect("Invalid namespace");
    ///
    /// let mut blob = Blob::new(namespace, b"foo".to_vec(), AppVersion::V2).unwrap();
    ///
    /// assert!(blob.validate(AppVersion::V2).is_ok());
    ///
    /// let other_blob = Blob::new(namespace, b"bar".to_vec(), AppVersion::V2).unwrap();
    /// blob.commitment = other_blob.commitment;
    ///
    /// assert!(blob.validate(AppVersion::V2).is_err());
    /// ```
    pub fn validate(&self, app_version: AppVersion) -> Result<()> {
        let subtree_root_threshold = subtree_root_threshold(app_version);

        let computed_commitment = Commitment::from_blob(
            self.namespace,
            &self.data,
            self.share_version,
            subtree_root_threshold,
        )?;

        if self.commitment != computed_commitment {
            bail_validation!("blob commitment != localy computed commitment")
        }

        Ok(())
    }

    /// Encode the blob into a sequence of shares.
    ///
    /// Check the [`Share`] documentation for more information about the share format.
    ///
    /// # Errors
    ///
    /// This function will return an error if [`InfoByte`] creation fails
    /// or the data length overflows [`u32`].
    ///
    /// # Example
    ///
    /// ```
    /// use celestia_types::Blob;
    /// # use celestia_types::consts::appconsts::AppVersion;
    /// # use celestia_types::nmt::Namespace;
    /// # let namespace = Namespace::new_v0(&[1, 2, 3, 4, 5]).expect("Invalid namespace");
    ///
    /// let blob = Blob::new(namespace, b"foo".to_vec(), AppVersion::V2).unwrap();
    /// let shares = blob.to_shares().unwrap();
    ///
    /// assert_eq!(shares.len(), 1);
    /// ```
    ///
    /// [`Share`]: crate::share::Share
    /// [`InfoByte`]: crate::share::InfoByte
    pub fn to_shares(&self) -> Result<Vec<Share>> {
        commitment::split_blob_to_shares(self.namespace, self.share_version, &self.data)
    }

    /// Reconstructs a blob from shares.
    ///
    /// # Errors
    ///
    /// This function will return an error if:
    /// - there is not enough shares to reconstruct the blob
    /// - blob doesn't start with the first share
    /// - shares are from any reserved namespace
    /// - shares for the blob have different namespaces / share version
    ///
    /// # Example
    ///
    /// ```
    /// use celestia_types::Blob;
    /// # use celestia_types::nmt::Namespace;
    /// # let namespace = Namespace::new_v0(&[1, 2, 3, 4, 5]).expect("Invalid namespace");
    ///
    /// let blob = Blob::new(namespace, b"foo".to_vec()).unwrap();
    /// let shares = blob.to_shares().unwrap();
    ///
    /// let reconstructed = Blob::reconstruct(&shares).unwrap();
    ///
    /// assert_eq!(blob, reconstructed);
    /// ```
    pub fn reconstruct<'a, I>(shares: I) -> Result<Self>
    where
        I: IntoIterator<Item = &'a Share>,
    {
        let mut shares = shares.into_iter();
        let first_share = shares.next().ok_or(Error::MissingShares)?;
        let blob_len = first_share
            .sequence_length()
            .ok_or(Error::ExpectedShareWithSequenceStart)?;
        let namespace = first_share.namespace();
        if namespace.is_reserved() {
            return Err(Error::UnexpectedReservedNamespace);
        }
        let share_version = first_share.info_byte().expect("non parity").version();

        let shares_needed = shares_needed_for_blob(blob_len as usize);
        let mut data =
            Vec::with_capacity(shares_needed * appconsts::CONTINUATION_SPARSE_SHARE_CONTENT_SIZE);
        data.extend_from_slice(first_share.payload().expect("non parity"));

        for _ in 1..shares_needed {
            let share = shares.next().ok_or(Error::MissingShares)?;
            if share.namespace() != namespace {
                return Err(Error::BlobSharesMetadataMismatch(format!(
                    "expected namespace ({:?}) got ({:?})",
                    namespace,
                    share.namespace()
                )));
            }
            let version = share.info_byte().expect("non parity").version();
            if version != share_version {
                return Err(Error::BlobSharesMetadataMismatch(format!(
                    "expected share version ({}) got ({})",
                    share_version, version
                )));
            }
            if share.sequence_length().is_some() {
                return Err(Error::UnexpectedSequenceStart);
            }
            data.extend_from_slice(share.payload().expect("non parity"));
        }

        // remove padding
        data.truncate(blob_len as usize);

        Self::new(namespace, data)
    }

    /// Reconstructs all the blobs from shares.
    ///
    /// This function will seek shares that indicate start of the next blob (with
    /// [`Share::sequence_length`]) and pass them to [`Blob::reconstruct`].
    /// It will automatically ignore all shares that are within reserved namespaces
    /// e.g. it is completely fine to pass whole [`ExtendedDataSquare`] to this
    /// function and get all blobs in the block.
    ///
    /// # Errors
    ///
    /// This function propagates any errors from [`Blob::reconstruct`].
    ///
    /// # Example
    ///
    /// ```
    /// use celestia_types::Blob;
    /// # use celestia_types::nmt::Namespace;
    /// # let namespace1 = Namespace::new_v0(&[1, 2, 3, 4, 5]).expect("Invalid namespace");
    /// # let namespace2 = Namespace::new_v0(&[2, 3, 4, 5, 6]).expect("Invalid namespace");
    ///
    /// let blobs = vec![
    ///     Blob::new(namespace1, b"foo".to_vec()).unwrap(),
    ///     Blob::new(namespace2, b"bar".to_vec()).unwrap(),
    /// ];
    /// let shares: Vec<_> = blobs.iter().flat_map(|blob| blob.to_shares().unwrap()).collect();
    ///
    /// let reconstructed = Blob::reconstruct_all(&shares).unwrap();
    ///
    /// assert_eq!(blobs, reconstructed);
    /// ```
    ///
    /// [`ExtendedDataSquare`]: crate::ExtendedDataSquare
    pub fn reconstruct_all<'a, I>(shares: I) -> Result<Vec<Self>>
    where
        I: IntoIterator<Item = &'a Share>,
    {
        let mut shares = shares
            .into_iter()
            .filter(|shr| !shr.namespace().is_reserved());
        let mut blobs = Vec::with_capacity(2);

        loop {
            let mut blob = {
                // find next share from blobs namespace that is sequence start
                let Some(start) = shares.find(|&shr| shr.sequence_length().is_some()) else {
                    break;
                };
                iter::once(start).chain(&mut shares)
            };
            blobs.push(Blob::reconstruct(&mut blob)?);
        }

        Ok(blobs)
    }
}

impl From<Blob> for RawBlob {
    fn from(value: Blob) -> RawBlob {
        RawBlob {
            namespace_id: value.namespace.id().to_vec(),
            namespace_version: value.namespace.version() as u32,
            data: value.data,
            share_version: value.share_version as u32,
        }
    }
}

fn shares_needed_for_blob(blob_len: usize) -> usize {
    let Some(without_first_share) =
        blob_len.checked_sub(appconsts::FIRST_SPARSE_SHARE_CONTENT_SIZE)
    else {
        return 1;
    };
    1 + without_first_share.div_ceil(appconsts::CONTINUATION_SPARSE_SHARE_CONTENT_SIZE)
}

mod index_serde {
    use serde::ser::Error;
    use serde::{Deserialize, Deserializer, Serializer};

    /// Serialize [`Option<u64>`] as `i64` with `None` represented as `-1`.
    pub fn serialize<S>(value: &Option<u64>, serializer: S) -> Result<S::Ok, S::Error>
    where
        S: Serializer,
    {
        let x = value
            .map(i64::try_from)
            .transpose()
            .map_err(S::Error::custom)?
            .unwrap_or(-1);
        serializer.serialize_i64(x)
    }

    /// Deserialize [`Option<u64>`] from `i64` with negative values as `None`.
    pub fn deserialize<'de, D>(deserializer: D) -> Result<Option<u64>, D::Error>
    where
        D: Deserializer<'de>,
    {
        i64::deserialize(deserializer).map(|val| if val >= 0 { Some(val as u64) } else { None })
    }
}

#[cfg(test)]
mod tests {
    use super::*;
    use crate::nmt::{NS_ID_SIZE, NS_SIZE};
    use crate::test_utils::random_bytes;

    #[cfg(target_arch = "wasm32")]
    use wasm_bindgen_test::wasm_bindgen_test as test;

    fn sample_blob() -> Blob {
        serde_json::from_str(
            r#"{
              "namespace": "AAAAAAAAAAAAAAAAAAAAAAAAAAAADCBNOWAP3dM=",
              "data": "8fIMqAB+kQo7+LLmHaDya8oH73hxem6lQWX1",
              "share_version": 0,
              "commitment": "D6YGsPWdxR8ju2OcOspnkgPG2abD30pSHxsFdiPqnVk=",
              "index": -1
            }"#,
        )
        .unwrap()
    }

    #[test]
    fn create_from_raw() {
        let expected = sample_blob();
        let raw = RawBlob::from(expected.clone());
        let created = Blob::from_raw(raw, AppVersion::V2).unwrap();

        assert_eq!(created, expected);
    }

    #[test]
    fn validate_blob() {
        sample_blob().validate(AppVersion::V2).unwrap();
    }

    #[test]
    fn validate_blob_commitment_mismatch() {
        let mut blob = sample_blob();
        blob.commitment.0.fill(7);

        blob.validate(AppVersion::V2).unwrap_err();
    }

    #[test]
    fn deserialize_blob_with_missing_index() {
        serde_json::from_str::<Blob>(
            r#"{
              "namespace": "AAAAAAAAAAAAAAAAAAAAAAAAAAAADCBNOWAP3dM=",
              "data": "8fIMqAB+kQo7+LLmHaDya8oH73hxem6lQWX1",
              "share_version": 0,
              "commitment": "D6YGsPWdxR8ju2OcOspnkgPG2abD30pSHxsFdiPqnVk="
            }"#,
        )
        .unwrap();
    }

    #[test]
    fn reconstruct() {
        for _ in 0..10 {
            let len = rand::random::<usize>() % 1024 * 1024;
            let data = random_bytes(len);
            let ns = Namespace::const_v0(rand::random());
            let blob = Blob::new(ns, data).unwrap();

            let shares = blob.to_shares().unwrap();
            assert_eq!(blob, Blob::reconstruct(&shares).unwrap());
        }
    }

    #[test]
    fn reconstruct_empty() {
        assert!(matches!(
            Blob::reconstruct(&Vec::<Share>::new()),
            Err(Error::MissingShares)
        ));
    }

    #[test]
    fn reconstruct_not_sequence_start() {
        let len = rand::random::<usize>() % 1024 * 1024;
        let data = random_bytes(len);
        let ns = Namespace::const_v0(rand::random());
        let mut shares = Blob::new(ns, data).unwrap().to_shares().unwrap();

        // modify info byte to remove sequence start bit
        shares[0].as_mut()[NS_SIZE] &= 0b11111110;

        assert!(matches!(
            Blob::reconstruct(&shares),
            Err(Error::ExpectedShareWithSequenceStart)
        ));
    }

    #[test]
    fn reconstruct_reserved_namespace() {
        for ns in (0..255).flat_map(|n| {
            let mut v0 = [0; NS_ID_SIZE];
            *v0.last_mut().unwrap() = n;
            let mut v255 = [0xff; NS_ID_SIZE];
            *v255.last_mut().unwrap() = n;

            [Namespace::new_v0(&v0), Namespace::new_v255(&v255)]
        }) {
            let len = (rand::random::<usize>() % 1023 + 1) * 2;
            let data = random_bytes(len);
            let shares = Blob::new(ns.unwrap(), data).unwrap().to_shares().unwrap();

            assert!(matches!(
                Blob::reconstruct(&shares),
                Err(Error::UnexpectedReservedNamespace)
            ));
        }
    }

    #[test]
    fn reconstruct_not_enough_shares() {
        let len = rand::random::<usize>() % 1024 * 1024 + 2048;
        let data = random_bytes(len);
        let ns = Namespace::const_v0(rand::random());
        let shares = Blob::new(ns, data).unwrap().to_shares().unwrap();

        assert!(matches!(
            // minimum for len is 4 so 3 will break stuff
            Blob::reconstruct(&shares[..2]),
            Err(Error::MissingShares)
        ));
    }

    #[test]
    fn reconstruct_inconsistent_share_version() {
        let len = rand::random::<usize>() % 1024 * 1024 + 512;
        let data = random_bytes(len);
        let ns = Namespace::const_v0(rand::random());
        let mut shares = Blob::new(ns, data).unwrap().to_shares().unwrap();

        // change share version in second share
        shares[1].as_mut()[NS_SIZE] = 0b11111110;

        assert!(matches!(
            Blob::reconstruct(&shares),
            Err(Error::BlobSharesMetadataMismatch(..))
        ));
    }

    #[test]
    fn reconstruct_inconsistent_namespace() {
        let len = rand::random::<usize>() % 1024 * 1024 + 512;
        let data = random_bytes(len);
        let ns = Namespace::const_v0(rand::random());
        let ns2 = Namespace::const_v0(rand::random());
        let mut shares = Blob::new(ns, data).unwrap().to_shares().unwrap();

        // change namespace in second share
        shares[1].as_mut()[..NS_SIZE].copy_from_slice(ns2.as_bytes());

        assert!(matches!(
            Blob::reconstruct(&shares),
            Err(Error::BlobSharesMetadataMismatch(..))
        ));
    }

    #[test]
    fn reconstruct_unexpected_sequence_start() {
        let len = rand::random::<usize>() % 1024 * 1024 + 512;
        let data = random_bytes(len);
        let ns = Namespace::const_v0(rand::random());
        let mut shares = Blob::new(ns, data).unwrap().to_shares().unwrap();

        // modify info byte to add sequence start bit
        shares[1].as_mut()[NS_SIZE] |= 0b00000001;

        assert!(matches!(
            Blob::reconstruct(&shares),
            Err(Error::UnexpectedSequenceStart)
        ));
    }

    #[test]
    fn reconstruct_all() {
        let blobs: Vec<_> = (0..rand::random::<usize>() % 16 + 3)
            .map(|_| {
                let len = rand::random::<usize>() % 1024 * 1024 + 512;
                let data = random_bytes(len);
                let ns = Namespace::const_v0(rand::random());
                Blob::new(ns, data).unwrap()
            })
            .collect();

        let shares: Vec<_> = blobs
            .iter()
            .flat_map(|blob| blob.to_shares().unwrap())
            .collect();
        let reconstructed = Blob::reconstruct_all(&shares).unwrap();

        assert_eq!(blobs, reconstructed);
    }
}<|MERGE_RESOLUTION|>--- conflicted
+++ resolved
@@ -1,24 +1,15 @@
 //! Types related to creation and submission of blobs.
 
-<<<<<<< HEAD
-pub use celestia_tendermint_proto::v0_34::types::Blob as RawBlob;
-=======
 use std::iter;
 
-use celestia_tendermint_proto::Protobuf;
->>>>>>> 78d9fdbb
 use serde::{Deserialize, Serialize};
 
 mod commitment;
 
-<<<<<<< HEAD
-pub use self::commitment::Commitment;
+use crate::consts::appconsts;
 use crate::consts::appconsts::{subtree_root_threshold, AppVersion};
-=======
-use crate::consts::appconsts;
->>>>>>> 78d9fdbb
 use crate::nmt::Namespace;
-use crate::{bail_validation, Result, Share};
+use crate::{bail_validation, Error, Result, Share};
 
 pub use self::commitment::Commitment;
 pub use celestia_tendermint_proto::v0_34::types::Blob as RawBlob;
@@ -190,18 +181,18 @@
     /// # Example
     ///
     /// ```
-    /// use celestia_types::Blob;
+    /// use celestia_types::{AppVersion, Blob};
     /// # use celestia_types::nmt::Namespace;
     /// # let namespace = Namespace::new_v0(&[1, 2, 3, 4, 5]).expect("Invalid namespace");
     ///
-    /// let blob = Blob::new(namespace, b"foo".to_vec()).unwrap();
+    /// let blob = Blob::new(namespace, b"foo".to_vec(), AppVersion::V2).unwrap();
     /// let shares = blob.to_shares().unwrap();
     ///
-    /// let reconstructed = Blob::reconstruct(&shares).unwrap();
+    /// let reconstructed = Blob::reconstruct(&shares, AppVersion::V2).unwrap();
     ///
     /// assert_eq!(blob, reconstructed);
     /// ```
-    pub fn reconstruct<'a, I>(shares: I) -> Result<Self>
+    pub fn reconstruct<'a, I>(shares: I, app_version: AppVersion) -> Result<Self>
     where
         I: IntoIterator<Item = &'a Share>,
     {
@@ -246,7 +237,7 @@
         // remove padding
         data.truncate(blob_len as usize);
 
-        Self::new(namespace, data)
+        Self::new(namespace, data, app_version)
     }
 
     /// Reconstructs all the blobs from shares.
@@ -264,24 +255,24 @@
     /// # Example
     ///
     /// ```
-    /// use celestia_types::Blob;
+    /// use celestia_types::{AppVersion, Blob};
     /// # use celestia_types::nmt::Namespace;
     /// # let namespace1 = Namespace::new_v0(&[1, 2, 3, 4, 5]).expect("Invalid namespace");
     /// # let namespace2 = Namespace::new_v0(&[2, 3, 4, 5, 6]).expect("Invalid namespace");
     ///
     /// let blobs = vec![
-    ///     Blob::new(namespace1, b"foo".to_vec()).unwrap(),
-    ///     Blob::new(namespace2, b"bar".to_vec()).unwrap(),
+    ///     Blob::new(namespace1, b"foo".to_vec(), AppVersion::V2).unwrap(),
+    ///     Blob::new(namespace2, b"bar".to_vec(), AppVersion::V2).unwrap(),
     /// ];
     /// let shares: Vec<_> = blobs.iter().flat_map(|blob| blob.to_shares().unwrap()).collect();
     ///
-    /// let reconstructed = Blob::reconstruct_all(&shares).unwrap();
+    /// let reconstructed = Blob::reconstruct_all(&shares, AppVersion::V2).unwrap();
     ///
     /// assert_eq!(blobs, reconstructed);
     /// ```
     ///
     /// [`ExtendedDataSquare`]: crate::ExtendedDataSquare
-    pub fn reconstruct_all<'a, I>(shares: I) -> Result<Vec<Self>>
+    pub fn reconstruct_all<'a, I>(shares: I, app_version: AppVersion) -> Result<Vec<Self>>
     where
         I: IntoIterator<Item = &'a Share>,
     {
@@ -298,7 +289,7 @@
                 };
                 iter::once(start).chain(&mut shares)
             };
-            blobs.push(Blob::reconstruct(&mut blob)?);
+            blobs.push(Blob::reconstruct(&mut blob, app_version)?);
         }
 
         Ok(blobs)
@@ -414,17 +405,17 @@
             let len = rand::random::<usize>() % 1024 * 1024;
             let data = random_bytes(len);
             let ns = Namespace::const_v0(rand::random());
-            let blob = Blob::new(ns, data).unwrap();
+            let blob = Blob::new(ns, data, AppVersion::V2).unwrap();
 
             let shares = blob.to_shares().unwrap();
-            assert_eq!(blob, Blob::reconstruct(&shares).unwrap());
+            assert_eq!(blob, Blob::reconstruct(&shares, AppVersion::V2).unwrap());
         }
     }
 
     #[test]
     fn reconstruct_empty() {
         assert!(matches!(
-            Blob::reconstruct(&Vec::<Share>::new()),
+            Blob::reconstruct(&Vec::<Share>::new(), AppVersion::V2),
             Err(Error::MissingShares)
         ));
     }
@@ -434,13 +425,16 @@
         let len = rand::random::<usize>() % 1024 * 1024;
         let data = random_bytes(len);
         let ns = Namespace::const_v0(rand::random());
-        let mut shares = Blob::new(ns, data).unwrap().to_shares().unwrap();
+        let mut shares = Blob::new(ns, data, AppVersion::V2)
+            .unwrap()
+            .to_shares()
+            .unwrap();
 
         // modify info byte to remove sequence start bit
         shares[0].as_mut()[NS_SIZE] &= 0b11111110;
 
         assert!(matches!(
-            Blob::reconstruct(&shares),
+            Blob::reconstruct(&shares, AppVersion::V2),
             Err(Error::ExpectedShareWithSequenceStart)
         ));
     }
@@ -457,10 +451,13 @@
         }) {
             let len = (rand::random::<usize>() % 1023 + 1) * 2;
             let data = random_bytes(len);
-            let shares = Blob::new(ns.unwrap(), data).unwrap().to_shares().unwrap();
+            let shares = Blob::new(ns.unwrap(), data, AppVersion::V2)
+                .unwrap()
+                .to_shares()
+                .unwrap();
 
             assert!(matches!(
-                Blob::reconstruct(&shares),
+                Blob::reconstruct(&shares, AppVersion::V2),
                 Err(Error::UnexpectedReservedNamespace)
             ));
         }
@@ -471,11 +468,14 @@
         let len = rand::random::<usize>() % 1024 * 1024 + 2048;
         let data = random_bytes(len);
         let ns = Namespace::const_v0(rand::random());
-        let shares = Blob::new(ns, data).unwrap().to_shares().unwrap();
+        let shares = Blob::new(ns, data, AppVersion::V2)
+            .unwrap()
+            .to_shares()
+            .unwrap();
 
         assert!(matches!(
             // minimum for len is 4 so 3 will break stuff
-            Blob::reconstruct(&shares[..2]),
+            Blob::reconstruct(&shares[..2], AppVersion::V2),
             Err(Error::MissingShares)
         ));
     }
@@ -485,13 +485,16 @@
         let len = rand::random::<usize>() % 1024 * 1024 + 512;
         let data = random_bytes(len);
         let ns = Namespace::const_v0(rand::random());
-        let mut shares = Blob::new(ns, data).unwrap().to_shares().unwrap();
+        let mut shares = Blob::new(ns, data, AppVersion::V2)
+            .unwrap()
+            .to_shares()
+            .unwrap();
 
         // change share version in second share
         shares[1].as_mut()[NS_SIZE] = 0b11111110;
 
         assert!(matches!(
-            Blob::reconstruct(&shares),
+            Blob::reconstruct(&shares, AppVersion::V2),
             Err(Error::BlobSharesMetadataMismatch(..))
         ));
     }
@@ -502,13 +505,16 @@
         let data = random_bytes(len);
         let ns = Namespace::const_v0(rand::random());
         let ns2 = Namespace::const_v0(rand::random());
-        let mut shares = Blob::new(ns, data).unwrap().to_shares().unwrap();
+        let mut shares = Blob::new(ns, data, AppVersion::V2)
+            .unwrap()
+            .to_shares()
+            .unwrap();
 
         // change namespace in second share
         shares[1].as_mut()[..NS_SIZE].copy_from_slice(ns2.as_bytes());
 
         assert!(matches!(
-            Blob::reconstruct(&shares),
+            Blob::reconstruct(&shares, AppVersion::V2),
             Err(Error::BlobSharesMetadataMismatch(..))
         ));
     }
@@ -518,13 +524,16 @@
         let len = rand::random::<usize>() % 1024 * 1024 + 512;
         let data = random_bytes(len);
         let ns = Namespace::const_v0(rand::random());
-        let mut shares = Blob::new(ns, data).unwrap().to_shares().unwrap();
+        let mut shares = Blob::new(ns, data, AppVersion::V2)
+            .unwrap()
+            .to_shares()
+            .unwrap();
 
         // modify info byte to add sequence start bit
         shares[1].as_mut()[NS_SIZE] |= 0b00000001;
 
         assert!(matches!(
-            Blob::reconstruct(&shares),
+            Blob::reconstruct(&shares, AppVersion::V2),
             Err(Error::UnexpectedSequenceStart)
         ));
     }
@@ -536,7 +545,7 @@
                 let len = rand::random::<usize>() % 1024 * 1024 + 512;
                 let data = random_bytes(len);
                 let ns = Namespace::const_v0(rand::random());
-                Blob::new(ns, data).unwrap()
+                Blob::new(ns, data, AppVersion::V2).unwrap()
             })
             .collect();
 
@@ -544,7 +553,7 @@
             .iter()
             .flat_map(|blob| blob.to_shares().unwrap())
             .collect();
-        let reconstructed = Blob::reconstruct_all(&shares).unwrap();
+        let reconstructed = Blob::reconstruct_all(&shares, AppVersion::V2).unwrap();
 
         assert_eq!(blobs, reconstructed);
     }
