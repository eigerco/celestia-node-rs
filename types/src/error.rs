use crate::consts::appconsts;

/// Alias for a `Result` with the error type [`celestia_types::Error`].
///
/// [`celestia_types::Error`]: crate::Error
pub type Result<T, E = Error> = std::result::Result<T, E>;

/// Representation of all the errors that can occur when interacting with [`celestia_types`].
///
/// [`celestia_types`]: crate
#[derive(Debug, thiserror::Error)]
pub enum Error {
<<<<<<< HEAD
    #[error("Unsupported namespace version: {0}")]
=======
    /// Unsupported namespace version.
    #[error("Unsupported namesapce version: {0}")]
>>>>>>> a07d875f
    UnsupportedNamespaceVersion(u8),

    /// Invalid namespace size.
    #[error("Invalid namespace size")]
    InvalidNamespaceSize,

    /// Error propagated from the [`tendermint`].
    #[error(transparent)]
    Tendermint(#[from] tendermint::Error),

    /// Error propagated from the [`tendermint_proto`].
    #[error(transparent)]
    Protobuf(#[from] tendermint_proto::Error),

    /// Error propagated from the [`cid::multihash`].
    #[error(transparent)]
    Multihash(#[from] cid::multihash::Error),

<<<<<<< HEAD
    #[error(transparent)]
    CidError(#[from] blockstore::block::CidError),

=======
    /// Missing header.
>>>>>>> a07d875f
    #[error("Missing header")]
    MissingHeader,

    /// Missing commit.
    #[error("Missing commit")]
    MissingCommit,

    /// Missing validator set.
    #[error("Missing validator set")]
    MissingValidatorSet,

    /// Missing data availability header.
    #[error("Missing data availability header")]
    MissingDataAvailabilityHeader,

    /// Missing proof.
    #[error("Missing proof")]
    MissingProof,

    /// Wrong proof type.
    #[error("Wrong proof type")]
    WrongProofType,

    /// Unsupported share version.
    #[error("Unsupported share version: {0}")]
    UnsupportedShareVersion(u8),

    /// Invalid share size.
    #[error("Invalid share size: {0}")]
    InvalidShareSize(usize),

    /// Invalid nmt leaf size.
    #[error("Invalid nmt leaf size: {0}")]
    InvalidNmtLeafSize(usize),

    /// Invalid nmt node order.
    #[error("Invalid nmt node order")]
    InvalidNmtNodeOrder,

    /// Share sequence length exceeded.
    #[error(
        "Sequence len must fit into {} bytes, got value {0}",
        appconsts::SEQUENCE_LEN_BYTES
    )]
    ShareSequenceLenExceeded(usize),

    /// Invalid namespace in version 0.
    #[error("Invalid namespace v0")]
    InvalidNamespaceV0,

    /// Invalid namespace in version 255.
    #[error("Invalid namespace v255")]
    InvalidNamespaceV255,

    /// Invalid namespaced hash.
    #[error(transparent)]
    InvalidNamespacedHash(#[from] nmt_rs::InvalidNamespacedHash),

    /// Invalid index of signature in commit.
    #[error("Invalid index of signature in commit {0}, height {1}")]
    InvalidSignatureIndex(usize, u64),

    /// Invalid axis.
    #[error("Invalid axis type: {0}")]
    InvalidAxis(i32),

    /// Range proof verification error.
    #[error("Range proof verification failed: {0:?}")]
    RangeProofError(nmt_rs::simple_merkle::error::RangeProofError),

<<<<<<< HEAD
    #[error("Computed root doesn't match received one")]
    RootMismatch,

=======
    /// Unexpected signature in absent commit.
>>>>>>> a07d875f
    #[error("Unexpected absent commit signature")]
    UnexpectedAbsentSignature,

    /// Error that happened during validation.
    #[error("Validation error: {0}")]
    Validation(#[from] ValidationError),

    /// Error that happened during verification.
    #[error("Verification error: {0}")]
    Verification(#[from] VerificationError),

    /// Max share version exceeded.
    #[error(
        "Share version has to be at most {}, got {0}",
        appconsts::MAX_SHARE_VERSION
    )]
    MaxShareVersionExceeded(u8),

    /// An error related to the namespaced merkle tree.
    #[error("Nmt error: {0}")]
    Nmt(&'static str),

    /// Invalid address bech32 prefix.
    #[error("Invalid address prefix: {0}")]
    InvalidAddressPrefix(String),

    /// Invalid size of the address.
    #[error("Invalid address size: {0}")]
    InvalidAddressSize(usize),

    /// Invalid address.
    #[error("Invalid address: {0}")]
    InvalidAddress(String),

    /// Invalid balance denomination.
    #[error("Invalid balance denomination: {0}")]
    InvalidBalanceDenomination(String),

    /// Invalid balance amount.
    #[error("Invalid balance amount: {0}")]
    InvalidBalanceAmount(String),

    /// Unsupported fraud proof type.
    #[error("Unsupported fraud proof type: {0}")]
    UnsupportedFraudProofType(String),

    /// Data square index out of range.
    #[error("Data square index out of range: {0}")]
    EdsIndexOutOfRange(usize),

<<<<<<< HEAD
    #[error("Invalid dimensions of EDS")]
    EdsInvalidDimentions,

=======
    /// Zero block height.
>>>>>>> a07d875f
    #[error("Invalid zero block height")]
    ZeroBlockHeight,
}

/// Representation of the errors that can occur when validating data.
///
/// See [`ValidateBasic`]
///
/// [`ValidateBasic`]: crate::ValidateBasic
#[derive(Debug, thiserror::Error)]
pub enum ValidationError {
    /// Not enough voting power for a commit.
    #[error("Not enought voting power (got {0}, needed {1})")]
    NotEnoughVotingPower(u64, u64),

    /// Other errors that can happen during validation.
    #[error("{0}")]
    Other(String),
}

/// Representation of the errors that can occur when verifying data.
///
/// See [`ExtendedHeader::verify`].
///
/// [`ExtendedHeader::verify`]: crate::ExtendedHeader::verify
#[derive(Debug, thiserror::Error)]
pub enum VerificationError {
    /// Not enough voting power for a commit.
    #[error("Not enought voting power (got {0}, needed {1})")]
    NotEnoughVotingPower(u64, u64),

    /// Other errors that can happen during verification.
    #[error("{0}")]
    Other(String),
}

macro_rules! validation_error {
    ($fmt:literal $(,)?) => {
        $crate::ValidationError::Other(std::format!($fmt))
    };
    ($fmt:literal, $($arg:tt)*) => {
        $crate::ValidationError::Other(std::format!($fmt, $($arg)*))
    };
}

macro_rules! bail_validation {
    ($($arg:tt)*) => {
        return Err($crate::validation_error!($($arg)*).into())
    };
}

macro_rules! verification_error {
    ($fmt:literal $(,)?) => {
        $crate::VerificationError::Other(std::format!($fmt))
    };
    ($fmt:literal, $($arg:tt)*) => {
        $crate::VerificationError::Other(std::format!($fmt, $($arg)*))
    };
}

macro_rules! bail_verification {
    ($($arg:tt)*) => {
        return Err($crate::verification_error!($($arg)*).into())
    };
}

// NOTE: This need to be always after the macro definitions
pub(crate) use bail_validation;
pub(crate) use bail_verification;
pub(crate) use validation_error;
pub(crate) use verification_error;<|MERGE_RESOLUTION|>--- conflicted
+++ resolved
@@ -10,12 +10,8 @@
 /// [`celestia_types`]: crate
 #[derive(Debug, thiserror::Error)]
 pub enum Error {
-<<<<<<< HEAD
+    /// Unsupported namespace version.
     #[error("Unsupported namespace version: {0}")]
-=======
-    /// Unsupported namespace version.
-    #[error("Unsupported namesapce version: {0}")]
->>>>>>> a07d875f
     UnsupportedNamespaceVersion(u8),
 
     /// Invalid namespace size.
@@ -34,13 +30,10 @@
     #[error(transparent)]
     Multihash(#[from] cid::multihash::Error),
 
-<<<<<<< HEAD
     #[error(transparent)]
     CidError(#[from] blockstore::block::CidError),
 
-=======
     /// Missing header.
->>>>>>> a07d875f
     #[error("Missing header")]
     MissingHeader,
 
@@ -111,13 +104,10 @@
     #[error("Range proof verification failed: {0:?}")]
     RangeProofError(nmt_rs::simple_merkle::error::RangeProofError),
 
-<<<<<<< HEAD
     #[error("Computed root doesn't match received one")]
     RootMismatch,
 
-=======
     /// Unexpected signature in absent commit.
->>>>>>> a07d875f
     #[error("Unexpected absent commit signature")]
     UnexpectedAbsentSignature,
 
@@ -168,13 +158,10 @@
     #[error("Data square index out of range: {0}")]
     EdsIndexOutOfRange(usize),
 
-<<<<<<< HEAD
     #[error("Invalid dimensions of EDS")]
     EdsInvalidDimentions,
 
-=======
     /// Zero block height.
->>>>>>> a07d875f
     #[error("Invalid zero block height")]
     ZeroBlockHeight,
 }
