use blockstore::block::{Block, CidError};
use cid::CidGeneric;
use multihash::Multihash;
use nmt_rs::simple_merkle::tree::MerkleHash;
use nmt_rs::NamespaceMerkleHasher;
use serde::{Deserialize, Serialize};

use crate::consts::appconsts;
use crate::nmt::{
    Namespace, NamespacedSha2Hasher, NMT_CODEC, NMT_ID_SIZE, NMT_MULTIHASH_CODE, NS_SIZE,
};
use crate::{Error, Result};

mod info_byte;
mod proof;

pub use celestia_proto::shwap::Share as RawShare;
pub use info_byte::InfoByte;
pub use proof::ShareProof;

const SHARE_SEQUENCE_LENGTH_OFFSET: usize = NS_SIZE + appconsts::SHARE_INFO_BYTES;

/// A single fixed-size chunk of data which is used to form an [`ExtendedDataSquare`].
///
/// All data in Celestia is split into [`Share`]s before being put into a
/// block's data square. See [`Blob::to_shares`].
///
/// All shares have the fixed size of 512 bytes and the following structure:
///
/// ```text
/// | Namespace | InfoByte | (optional) sequence length | data |
/// ```
///
/// `sequence length` is the length of the original data in bytes and is present only in the first of the shares the data was split into.
///
/// [`ExtendedDataSquare`]: crate::rsmt2d::ExtendedDataSquare
/// [`Blob::to_shares`]: crate::Blob::to_shares
#[derive(Debug, Clone, PartialEq, Eq, Serialize, Deserialize)]
#[serde(try_from = "RawShare", into = "RawShare")]
pub struct Share {
    /// A raw data of the share.
    pub data: [u8; appconsts::SHARE_SIZE],
}

impl Share {
    /// Create a new [`Share`] from raw bytes.
    ///
    /// # Errors
    ///
    /// This function will return an error if the slice length isn't
    /// [`SHARE_SIZE`] or if a namespace encoded in the share is invalid.
    ///
    /// # Example
    ///
    /// ```
    /// use celestia_types::Share;
    ///
    /// let raw = [0; 512];
    /// let share = Share::from_raw(&raw).unwrap();
    /// ```
    ///
    /// [`SHARE_SIZE`]: crate::consts::appconsts::SHARE_SIZE
    pub fn from_raw(data: &[u8]) -> Result<Self> {
        if data.len() != appconsts::SHARE_SIZE {
            return Err(Error::InvalidShareSize(data.len()));
        }

        // validate namespace and info byte so that we can return it later without checks
        Namespace::from_raw(&data[..NS_SIZE])?;
        InfoByte::from_raw(data[NS_SIZE])?;

        Ok(Share {
            data: data.try_into().unwrap(),
        })
    }

    /// Get the [`Namespace`] the [`Share`] belongs to.
    pub fn namespace(&self) -> Namespace {
        Namespace::new_unchecked(self.data[..NS_SIZE].try_into().unwrap())
    }

    /// Get all the data that follows the [`Namespace`] of the [`Share`].
    ///
    /// This will include also the [`InfoByte`] and the `sequence length`.
    pub fn data(&self) -> &[u8] {
        &self.data[NS_SIZE..]
    }

    /// Converts this [`Share`] into the raw bytes vector.
    ///
    /// This will include also the [`InfoByte`] and the `sequence length`.
    pub fn to_vec(&self) -> Vec<u8> {
        self.as_ref().to_vec()
    }

    /// Return Share's `InfoByte`
    pub fn info_byte(&self) -> InfoByte {
        InfoByte::from_raw_unchecked(self.data[NS_SIZE])
    }

    /// For first share in a sequence, return sequence length, None for continuation shares
    pub fn sequence_length(&self) -> Option<u32> {
        if self.info_byte().is_sequence_start() {
            let sequence_length_bytes = &self.data[SHARE_SEQUENCE_LENGTH_OFFSET
                ..SHARE_SEQUENCE_LENGTH_OFFSET + appconsts::SEQUENCE_LEN_BYTES];
            Some(u32::from_be_bytes(
                sequence_length_bytes.try_into().unwrap(),
            ))
        } else {
            None
        }
    }
}

impl AsRef<[u8]> for Share {
    fn as_ref(&self) -> &[u8] {
        &self.data
    }
}

impl AsMut<[u8]> for Share {
    fn as_mut(&mut self) -> &mut [u8] {
        &mut self.data
    }
}

impl Block<NMT_ID_SIZE> for Share {
    fn cid(&self) -> Result<CidGeneric<NMT_ID_SIZE>, CidError> {
        let hasher = NamespacedSha2Hasher::with_ignore_max_ns(true);
        let digest = hasher.hash_leaf(self.as_ref()).iter().collect::<Vec<_>>();

        // size is correct, so unwrap is safe
        let mh = Multihash::wrap(NMT_MULTIHASH_CODE, &digest).unwrap();

        Ok(CidGeneric::new_v1(NMT_CODEC, mh))
    }

    fn data(&self) -> &[u8] {
        &self.data
    }
}

<<<<<<< HEAD
=======
#[derive(Serialize, Deserialize)]
#[serde(transparent)]
struct RawNamespacedShares {
    rows: Option<Vec<NamespacedRow>>,
}

impl From<RawNamespacedShares> for NamespacedShares {
    fn from(value: RawNamespacedShares) -> Self {
        Self {
            rows: value.rows.unwrap_or_default(),
        }
    }
}

impl From<NamespacedShares> for RawNamespacedShares {
    fn from(value: NamespacedShares) -> Self {
        let rows = if value.rows.is_empty() {
            None
        } else {
            Some(value.rows)
        };

        Self { rows }
    }
}

/// Raw share with no namespace or length checks.
///
/// To be used as intermediary type in various RPC's.
#[derive(Debug, Clone, PartialEq, Serialize, Deserialize)]
#[serde(transparent)]
pub struct RawShare {
    /// Data held by the share.
    #[serde(with = "celestia_tendermint_proto::serializers::bytes::base64string")]
    pub data: Vec<u8>,
}

>>>>>>> f6c703a5
impl TryFrom<RawShare> for Share {
    type Error = Error;

    fn try_from(value: RawShare) -> Result<Self, Self::Error> {
        Share::from_raw(&value.data)
    }
}

impl From<Share> for RawShare {
    fn from(value: Share) -> Self {
        RawShare {
            data: value.to_vec(),
        }
    }
}

#[cfg(test)]
mod tests {
    use super::*;
    use crate::nmt::{NamespaceProof, NamespacedHash, NAMESPACED_HASH_SIZE};
    use base64::prelude::*;

    #[cfg(target_arch = "wasm32")]
    use wasm_bindgen_test::wasm_bindgen_test as test;

    #[test]
    fn share_should_have_correct_len() {
        Share::from_raw(&[0; 0]).unwrap_err();
        Share::from_raw(&[0; 100]).unwrap_err();
        Share::from_raw(&[0; appconsts::SHARE_SIZE - 1]).unwrap_err();
        Share::from_raw(&[0; appconsts::SHARE_SIZE + 1]).unwrap_err();
        Share::from_raw(&[0; 2 * appconsts::SHARE_SIZE]).unwrap_err();

        Share::from_raw(&vec![0; appconsts::SHARE_SIZE]).unwrap();
    }

    #[test]
    fn decode_presence_proof() {
        let blob_get_proof_response = r#"{
            "start": 1,
            "end": 2,
            "nodes": [
                "AAAAAAAAAAAAAAAAAAAAAAAAAAAAAAAAAAAAAAQAAAAAAAAAAAAAAAAAAAAAAAAAAAAAAAAAAAAABA+poCQOx7UzVkteV9DgcA6g29ZXXOp0hYZb67hoNkFP",
                "/////////////////////////////////////////////////////////////////////////////8PbbPgQcFSaW2J/BWiJqrCoj6K4g/UUd0Y9dadwqrz+"
            ]
        }"#;

        let proof: NamespaceProof =
            serde_json::from_str(blob_get_proof_response).expect("can not parse proof");

        assert!(!proof.is_of_absence());

        let sibling = &proof.siblings()[0];
        let min_ns_bytes = &sibling.min_namespace().0[..];
        let max_ns_bytes = &sibling.max_namespace().0[..];
        let hash_bytes = &sibling.hash()[..];
        assert_eq!(
            min_ns_bytes,
            b64_decode("AAAAAAAAAAAAAAAAAAAAAAAAAAAAAAAAAAAAAAQ=")
        );
        assert_eq!(
            max_ns_bytes,
            b64_decode("AAAAAAAAAAAAAAAAAAAAAAAAAAAAAAAAAAAAAAQ=")
        );
        assert_eq!(
            hash_bytes,
            b64_decode("D6mgJA7HtTNWS15X0OBwDqDb1ldc6nSFhlvruGg2QU8=")
        );

        let sibling = &proof.siblings()[1];
        let min_ns_bytes = &sibling.min_namespace().0[..];
        let max_ns_bytes = &sibling.max_namespace().0[..];
        let hash_bytes = &sibling.hash()[..];
        assert_eq!(
            min_ns_bytes,
            b64_decode("//////////////////////////////////////8=")
        );
        assert_eq!(
            max_ns_bytes,
            b64_decode("//////////////////////////////////////8=")
        );
        assert_eq!(
            hash_bytes,
            b64_decode("w9ts+BBwVJpbYn8FaImqsKiPoriD9RR3Rj11p3CqvP4=")
        );
    }

    #[test]
    fn decode_absence_proof() {
        let blob_get_proof_response = r#"{
            "start": 1,
            "end": 2,
            "nodes": [
                "AAAAAAAAAAAAAAAAAAAAAAAAAAAAAAAAAAAAAAQAAAAAAAAAAAAAAAAAAAAAAAAAAAAAAAAAAAAABD+sL4GAQk9mj+ejzHmHjUJEyemkpExb+S5aEDtmuHEq",
                "/////////////////////////////////////////////////////////////////////////////zgUEBW/wWmCfnwXfalgqMfK9sMy168y3XRzdwY1jpZY"
            ],
            "leaf_hash": "AAAAAAAAAAAAAAAAAAAAAAAAAJLVUf6krS8362EAAAAAAAAAAAAAAAAAAAAAAAAAktVR/qStLzfrYeEAWUHOa+lE38pJyHstgGaqi9RXPhZtzUscK7iTUbQS",
            "is_max_namespace_ignored": true
        }"#;

        let proof: NamespaceProof =
            serde_json::from_str(blob_get_proof_response).expect("can not parse proof");

        assert!(proof.is_of_absence());

        let sibling = &proof.siblings()[0];
        let min_ns_bytes = &sibling.min_namespace().0[..];
        let max_ns_bytes = &sibling.max_namespace().0[..];
        let hash_bytes = &sibling.hash()[..];
        assert_eq!(
            min_ns_bytes,
            b64_decode("AAAAAAAAAAAAAAAAAAAAAAAAAAAAAAAAAAAAAAQ=")
        );
        assert_eq!(
            max_ns_bytes,
            b64_decode("AAAAAAAAAAAAAAAAAAAAAAAAAAAAAAAAAAAAAAQ=")
        );
        assert_eq!(
            hash_bytes,
            b64_decode("P6wvgYBCT2aP56PMeYeNQkTJ6aSkTFv5LloQO2a4cSo=")
        );

        let sibling = &proof.siblings()[1];
        let min_ns_bytes = &sibling.min_namespace().0[..];
        let max_ns_bytes = &sibling.max_namespace().0[..];
        let hash_bytes = &sibling.hash()[..];
        assert_eq!(
            min_ns_bytes,
            b64_decode("//////////////////////////////////////8=")
        );
        assert_eq!(
            max_ns_bytes,
            b64_decode("//////////////////////////////////////8=")
        );
        assert_eq!(
            hash_bytes,
            b64_decode("OBQQFb/BaYJ+fBd9qWCox8r2wzLXrzLddHN3BjWOllg=")
        );

        let nmt_rs::NamespaceProof::AbsenceProof {
            leaf: Some(leaf), ..
        } = &*proof
        else {
            unreachable!();
        };

        let min_ns_bytes = &leaf.min_namespace().0[..];
        let max_ns_bytes = &leaf.max_namespace().0[..];
        let hash_bytes = &leaf.hash()[..];
        assert_eq!(
            min_ns_bytes,
            b64_decode("AAAAAAAAAAAAAAAAAAAAAAAAAJLVUf6krS8362E=")
        );
        assert_eq!(
            max_ns_bytes,
            b64_decode("AAAAAAAAAAAAAAAAAAAAAAAAAJLVUf6krS8362E=")
        );
        assert_eq!(
            hash_bytes,
            b64_decode("4QBZQc5r6UTfyknIey2AZqqL1Fc+Fm3NSxwruJNRtBI=")
        );
    }

    fn b64_decode(s: &str) -> Vec<u8> {
        BASE64_STANDARD.decode(s).expect("failed to decode base64")
    }

    #[test]
    fn test_generate_leaf_multihash() {
        let namespace = Namespace::new_v0(&[1, 2, 3]).unwrap();
        let mut data = [0xCDu8; appconsts::SHARE_SIZE];
        data[..NS_SIZE].copy_from_slice(namespace.as_bytes());
        let share = Share::from_raw(&data).unwrap();

        let cid = share.cid().unwrap();
        assert_eq!(cid.codec(), NMT_CODEC);
        let hash = cid.hash();
        assert_eq!(hash.code(), NMT_MULTIHASH_CODE);
        assert_eq!(hash.size(), NAMESPACED_HASH_SIZE as u8);
        let hash = NamespacedHash::try_from(hash.digest()).unwrap();
        assert_eq!(hash.min_namespace(), *namespace);
        assert_eq!(hash.max_namespace(), *namespace);
    }
}<|MERGE_RESOLUTION|>--- conflicted
+++ resolved
@@ -140,46 +140,6 @@
     }
 }
 
-<<<<<<< HEAD
-=======
-#[derive(Serialize, Deserialize)]
-#[serde(transparent)]
-struct RawNamespacedShares {
-    rows: Option<Vec<NamespacedRow>>,
-}
-
-impl From<RawNamespacedShares> for NamespacedShares {
-    fn from(value: RawNamespacedShares) -> Self {
-        Self {
-            rows: value.rows.unwrap_or_default(),
-        }
-    }
-}
-
-impl From<NamespacedShares> for RawNamespacedShares {
-    fn from(value: NamespacedShares) -> Self {
-        let rows = if value.rows.is_empty() {
-            None
-        } else {
-            Some(value.rows)
-        };
-
-        Self { rows }
-    }
-}
-
-/// Raw share with no namespace or length checks.
-///
-/// To be used as intermediary type in various RPC's.
-#[derive(Debug, Clone, PartialEq, Serialize, Deserialize)]
-#[serde(transparent)]
-pub struct RawShare {
-    /// Data held by the share.
-    #[serde(with = "celestia_tendermint_proto::serializers::bytes::base64string")]
-    pub data: Vec<u8>,
-}
-
->>>>>>> f6c703a5
 impl TryFrom<RawShare> for Share {
     type Error = Error;
 
