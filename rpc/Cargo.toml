--- conflicted
+++ resolved
@@ -23,23 +23,19 @@
 prost.workspace = true
 
 async-trait = "0.1.80"
-<<<<<<< HEAD
-celestia-types = { workspace = true }
-=======
-futures = "0.3.31"
->>>>>>> 61ef0617
 jsonrpsee = { version = "0.24.2", features = ["client-core", "macros"] }
 serde = { version = "1.0.203", features = ["derive"] }
 thiserror = "1.0.61"
 tracing = "0.1.40"
-prost = "0.12"
-celestia-tendermint-proto.workspace = true
 
 [target.'cfg(not(target_arch = "wasm32"))'.dependencies]
 http = "1.1.0"
 jsonrpsee = { version = "0.24.2", features = ["http-client", "ws-client"] }
 
 [target.'cfg(not(target_arch = "wasm32"))'.dev-dependencies]
+anyhow = "1.0.86"
+dotenvy = "0.15.7"
+futures = "0.3.31"
 libp2p = { workspace = true, features = [
   "tokio",
   "macros",
@@ -48,8 +44,6 @@
   "yamux",
 ] }
 nmt-rs.workspace = true
-anyhow = "1.0.86"
-dotenvy = "0.15.7"
 rand = "0.8.5"
 tokio = { version = "1.38.0", features = ["rt", "macros"] }
 tracing = "0.1.40"
