use std::env;
use std::path::PathBuf;
use std::time::Duration;

use anyhow::{bail, Context, Result};
use celestia_node::network::{canonical_network_bootnodes, network_genesis, network_id, Network};
use celestia_node::node::{Node, NodeConfig};
use celestia_node::store::SledStore;
use celestia_rpc::prelude::*;
use celestia_rpc::Client;
use clap::Args;
use libp2p::{identity, multiaddr::Protocol, Multiaddr};
use tokio::time::sleep;
use tracing::info;

use crate::common::ArgNetwork;

#[derive(Debug, Args)]
pub(crate) struct Params {
    /// Network to connect.
    #[arg(short, long, value_enum, default_value_t)]
    pub(crate) network: ArgNetwork,

    /// Listening addresses. Can be used multiple times.
    #[arg(short, long = "listen")]
    pub(crate) listen_addrs: Vec<Multiaddr>,

    /// Bootnode multiaddr, including peer id. Can be used multiple times.
    #[arg(short, long = "bootnode")]
    pub(crate) bootnodes: Vec<Multiaddr>,

    /// Persistent header store path.
    #[arg(short, long = "store")]
<<<<<<< HEAD
    pub(crate) store: Option<PathBuf>,
=======
    store: Option<PathBuf>,
}

#[derive(Debug, Default, Clone, Copy, PartialEq, Eq, ValueEnum)]
enum Network {
    #[default]
    Mainnet,
    Arabica,
    Mocha,
    Private,
>>>>>>> 69647d66
}

pub(crate) async fn run(args: Params) -> Result<()> {
    let network = args.network.into();
    let p2p_local_keypair = identity::Keypair::generate_ed25519();

    let p2p_bootnodes = if args.bootnodes.is_empty() {
        match network {
            Network::Private => fetch_bridge_multiaddrs("ws://localhost:26658").await?,
            network => canonical_network_bootnodes(network),
        }
    } else {
        args.bootnodes
    };

    let network_id = network_id(network).to_owned();
    let genesis_hash = network_genesis(network);

    let store = if let Some(db_path) = args.store {
        SledStore::new_in_path(db_path).await?
    } else {
        SledStore::new(network_id.clone()).await?
    };

    if let Ok(store_height) = store.head_height().await {
        info!("Initialised store with head height: {store_height}");
    }

    let node = Node::new(NodeConfig {
        network_id,
        genesis_hash,
        p2p_local_keypair,
        p2p_bootnodes,
        p2p_listen_on: args.listen_addrs,
        store,
    })
    .await
    .context("Failed to start node")?;

    node.wait_connected_trusted().await?;

    // We have nothing else to do, but we want to keep main alive
    loop {
        sleep(Duration::from_secs(1)).await;
    }
}

<<<<<<< HEAD
=======
fn network_id(network: Network) -> &'static str {
    match network {
        Network::Mainnet => "celestia",
        Network::Arabica => "arabica-10",
        Network::Mocha => "mocha-4",
        Network::Private => "private",
    }
}

fn network_genesis(network: Network) -> Result<Option<Hash>> {
    let hex = match network {
        Network::Mainnet => "6BE39EFD10BA412A9DB5288488303F5DD32CF386707A5BEF33617F4C43301872",
        Network::Arabica => "5904E55478BA4B3002EE885621E007A2A6A2399662841912219AECD5D5CBE393",
        Network::Mocha => "B93BBE20A0FBFDF955811B6420F8433904664D45DB4BF51022BE4200C1A1680D",
        Network::Private => return Ok(None),
    };

    let bytes = hex::decode(hex).context("Failed to decode genesis hash")?;
    let array = bytes
        .try_into()
        .ok()
        .context("Failed to decode genesis hash")?;

    Ok(Some(Hash::Sha256(array)))
}

async fn network_bootnodes(network: Network) -> Result<Vec<Multiaddr>> {
    match network {
        Network::Mainnet => Ok(
            [
                "/dns4/da-bridge-1.celestia-bootstrap.net/tcp/2121/p2p/12D3KooWSqZaLcn5Guypo2mrHr297YPJnV8KMEMXNjs3qAS8msw8",
                "/dns4/da-bridge-2.celestia-bootstrap.net/tcp/2121/p2p/12D3KooWQpuTFELgsUypqp9N4a1rKBccmrmQVY8Em9yhqppTJcXf",
                "/dns4/da-bridge-3.celestia-bootstrap.net/tcp/2121/p2p/12D3KooWSGa4huD6ts816navn7KFYiStBiy5LrBQH1HuEahk4TzQ",
                "/dns4/da-bridge-4.celestia-bootstrap.net/tcp/2121/p2p/12D3KooWHBXCmXaUNat6ooynXG837JXPsZpSTeSzZx6DpgNatMmR",
                "/dns4/da-bridge-5.celestia-bootstrap.net/tcp/2121/p2p/12D3KooWDGTBK1a2Ru1qmnnRwP6Dmc44Zpsxi3xbgFk7ATEPfmEU",
                "/dns4/da-bridge-6.celestia-bootstrap.net/tcp/2121/p2p/12D3KooWLTUFyf3QEGqYkHWQS2yCtuUcL78vnKBdXU5gABM1YDeH",
                "/dns4/da-full-1.celestia-bootstrap.net/tcp/2121/p2p/12D3KooWKZCMcwGCYbL18iuw3YVpAZoyb1VBGbx9Kapsjw3soZgr",
                "/dns4/da-full-2.celestia-bootstrap.net/tcp/2121/p2p/12D3KooWE3fmRtHgfk9DCuQFfY3H3JYEnTU3xZozv1Xmo8KWrWbK",
                "/dns4/da-full-3.celestia-bootstrap.net/tcp/2121/p2p/12D3KooWK6Ftsd4XsWCsQZgZPNhTrE5urwmkoo5P61tGvnKmNVyv",
            ]
            .iter()
            .map(|s| s.parse().unwrap())
            .collect()
        ),
        Network::Arabica => Ok(
            [
                "/dns4/da-bridge.celestia-arabica-10.com/tcp/2121/p2p/12D3KooWM3e9MWtyc8GkP8QRt74Riu17QuhGfZMytB2vq5NwkWAu",
                "/dns4/da-bridge-2.celestia-arabica-10.com/tcp/2121/p2p/12D3KooWKj8mcdiBGxQRe1jqhaMnh2tGoC3rPDmr5UH2q8H4WA9M",
                "/dns4/da-full-1.celestia-arabica-10.com/tcp/2121/p2p/12D3KooWBWkgmN7kmJSFovVrCjkeG47FkLGq7yEwJ2kEqNKCsBYk",
                "/dns4/da-full-2.celestia-arabica-10.com/tcp/2121/p2p/12D3KooWRByRF67a2kVM2j4MP5Po3jgTw7H2iL2Spu8aUwPkrRfP",
            ]
            .iter()
            .map(|s| s.parse().unwrap())
            .collect()
        ),
        Network::Mocha => Ok(
            [
                "/dns4/da-bridge-mocha-4.celestia-mocha.com/tcp/2121/p2p/12D3KooWCBAbQbJSpCpCGKzqz3rAN4ixYbc63K68zJg9aisuAajg",
                "/dns4/da-bridge-mocha-4-2.celestia-mocha.com/tcp/2121/p2p/12D3KooWK6wJkScGQniymdWtBwBuU36n6BRXp9rCDDUD6P5gJr3G",
                "/dns4/da-full-1-mocha-4.celestia-mocha.com/tcp/2121/p2p/12D3KooWCUHPLqQXZzpTx1x3TAsdn3vYmTNDhzg66yG8hqoxGGN8",
                "/dns4/da-full-2-mocha-4.celestia-mocha.com/tcp/2121/p2p/12D3KooWR6SHsXPkkvhCRn6vp1RqSefgaT1X1nMNvrVjU2o3GoYy",
            ]
            .iter()
            .map(|s| s.parse().unwrap())
            .collect()
        ),
        Network::Private => Ok(
            fetch_bridge_multiaddrs("ws://localhost:26658").await?
        )
    }
}

>>>>>>> 69647d66
/// Get the address of the local bridge node
async fn fetch_bridge_multiaddrs(ws_url: &str) -> Result<Vec<Multiaddr>> {
    let auth_token = env::var("CELESTIA_NODE_AUTH_TOKEN_ADMIN")?;
    let client = Client::new(ws_url, Some(&auth_token)).await?;
    let bridge_info = client.p2p_info().await?;

    info!("bridge id: {:?}", bridge_info.id);
    info!("bridge listens on: {:?}", bridge_info.addrs);

    let addrs = bridge_info
        .addrs
        .into_iter()
        .filter(|ma| ma.protocol_stack().any(|protocol| protocol == "tcp"))
        .map(|mut ma| {
            if !ma.protocol_stack().any(|protocol| protocol == "p2p") {
                ma.push(Protocol::P2p(bridge_info.id.into()))
            }
            ma
        })
        .collect::<Vec<_>>();

    if addrs.is_empty() {
        bail!("Bridge doesn't listen on tcp");
    }

    Ok(addrs)
}<|MERGE_RESOLUTION|>--- conflicted
+++ resolved
@@ -31,23 +31,14 @@
 
     /// Persistent header store path.
     #[arg(short, long = "store")]
-<<<<<<< HEAD
     pub(crate) store: Option<PathBuf>,
-=======
-    store: Option<PathBuf>,
-}
-
-#[derive(Debug, Default, Clone, Copy, PartialEq, Eq, ValueEnum)]
-enum Network {
-    #[default]
-    Mainnet,
-    Arabica,
-    Mocha,
-    Private,
->>>>>>> 69647d66
 }
 
 pub(crate) async fn run(args: Params) -> Result<()> {
+    //let _ = dotenvy::dotenv();
+    //let args = Args::parse();
+    //let _guard = init_tracing();
+
     let network = args.network.into();
     let p2p_local_keypair = identity::Keypair::generate_ed25519();
 
@@ -92,81 +83,6 @@
     }
 }
 
-<<<<<<< HEAD
-=======
-fn network_id(network: Network) -> &'static str {
-    match network {
-        Network::Mainnet => "celestia",
-        Network::Arabica => "arabica-10",
-        Network::Mocha => "mocha-4",
-        Network::Private => "private",
-    }
-}
-
-fn network_genesis(network: Network) -> Result<Option<Hash>> {
-    let hex = match network {
-        Network::Mainnet => "6BE39EFD10BA412A9DB5288488303F5DD32CF386707A5BEF33617F4C43301872",
-        Network::Arabica => "5904E55478BA4B3002EE885621E007A2A6A2399662841912219AECD5D5CBE393",
-        Network::Mocha => "B93BBE20A0FBFDF955811B6420F8433904664D45DB4BF51022BE4200C1A1680D",
-        Network::Private => return Ok(None),
-    };
-
-    let bytes = hex::decode(hex).context("Failed to decode genesis hash")?;
-    let array = bytes
-        .try_into()
-        .ok()
-        .context("Failed to decode genesis hash")?;
-
-    Ok(Some(Hash::Sha256(array)))
-}
-
-async fn network_bootnodes(network: Network) -> Result<Vec<Multiaddr>> {
-    match network {
-        Network::Mainnet => Ok(
-            [
-                "/dns4/da-bridge-1.celestia-bootstrap.net/tcp/2121/p2p/12D3KooWSqZaLcn5Guypo2mrHr297YPJnV8KMEMXNjs3qAS8msw8",
-                "/dns4/da-bridge-2.celestia-bootstrap.net/tcp/2121/p2p/12D3KooWQpuTFELgsUypqp9N4a1rKBccmrmQVY8Em9yhqppTJcXf",
-                "/dns4/da-bridge-3.celestia-bootstrap.net/tcp/2121/p2p/12D3KooWSGa4huD6ts816navn7KFYiStBiy5LrBQH1HuEahk4TzQ",
-                "/dns4/da-bridge-4.celestia-bootstrap.net/tcp/2121/p2p/12D3KooWHBXCmXaUNat6ooynXG837JXPsZpSTeSzZx6DpgNatMmR",
-                "/dns4/da-bridge-5.celestia-bootstrap.net/tcp/2121/p2p/12D3KooWDGTBK1a2Ru1qmnnRwP6Dmc44Zpsxi3xbgFk7ATEPfmEU",
-                "/dns4/da-bridge-6.celestia-bootstrap.net/tcp/2121/p2p/12D3KooWLTUFyf3QEGqYkHWQS2yCtuUcL78vnKBdXU5gABM1YDeH",
-                "/dns4/da-full-1.celestia-bootstrap.net/tcp/2121/p2p/12D3KooWKZCMcwGCYbL18iuw3YVpAZoyb1VBGbx9Kapsjw3soZgr",
-                "/dns4/da-full-2.celestia-bootstrap.net/tcp/2121/p2p/12D3KooWE3fmRtHgfk9DCuQFfY3H3JYEnTU3xZozv1Xmo8KWrWbK",
-                "/dns4/da-full-3.celestia-bootstrap.net/tcp/2121/p2p/12D3KooWK6Ftsd4XsWCsQZgZPNhTrE5urwmkoo5P61tGvnKmNVyv",
-            ]
-            .iter()
-            .map(|s| s.parse().unwrap())
-            .collect()
-        ),
-        Network::Arabica => Ok(
-            [
-                "/dns4/da-bridge.celestia-arabica-10.com/tcp/2121/p2p/12D3KooWM3e9MWtyc8GkP8QRt74Riu17QuhGfZMytB2vq5NwkWAu",
-                "/dns4/da-bridge-2.celestia-arabica-10.com/tcp/2121/p2p/12D3KooWKj8mcdiBGxQRe1jqhaMnh2tGoC3rPDmr5UH2q8H4WA9M",
-                "/dns4/da-full-1.celestia-arabica-10.com/tcp/2121/p2p/12D3KooWBWkgmN7kmJSFovVrCjkeG47FkLGq7yEwJ2kEqNKCsBYk",
-                "/dns4/da-full-2.celestia-arabica-10.com/tcp/2121/p2p/12D3KooWRByRF67a2kVM2j4MP5Po3jgTw7H2iL2Spu8aUwPkrRfP",
-            ]
-            .iter()
-            .map(|s| s.parse().unwrap())
-            .collect()
-        ),
-        Network::Mocha => Ok(
-            [
-                "/dns4/da-bridge-mocha-4.celestia-mocha.com/tcp/2121/p2p/12D3KooWCBAbQbJSpCpCGKzqz3rAN4ixYbc63K68zJg9aisuAajg",
-                "/dns4/da-bridge-mocha-4-2.celestia-mocha.com/tcp/2121/p2p/12D3KooWK6wJkScGQniymdWtBwBuU36n6BRXp9rCDDUD6P5gJr3G",
-                "/dns4/da-full-1-mocha-4.celestia-mocha.com/tcp/2121/p2p/12D3KooWCUHPLqQXZzpTx1x3TAsdn3vYmTNDhzg66yG8hqoxGGN8",
-                "/dns4/da-full-2-mocha-4.celestia-mocha.com/tcp/2121/p2p/12D3KooWR6SHsXPkkvhCRn6vp1RqSefgaT1X1nMNvrVjU2o3GoYy",
-            ]
-            .iter()
-            .map(|s| s.parse().unwrap())
-            .collect()
-        ),
-        Network::Private => Ok(
-            fetch_bridge_multiaddrs("ws://localhost:26658").await?
-        )
-    }
-}
-
->>>>>>> 69647d66
 /// Get the address of the local bridge node
 async fn fetch_bridge_multiaddrs(ws_url: &str) -> Result<Vec<Multiaddr>> {
     let auth_token = env::var("CELESTIA_NODE_AUTH_TOKEN_ADMIN")?;
